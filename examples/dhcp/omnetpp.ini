[General]
tkenv-plugin-path = ../../../etc/plugins
sim-time-limit = 100d

<<<<<<< HEAD
=======
**.radio.displayCommunicationRange = true

*.visualizer.dataLinkVisualizer.packetNameFilter = "ping*"
*.visualizer.dataLinkVisualizer.lineStyle = "dotted"
#*.visualizer.networkRouteVisualizer.packetNameFilter = "ping*"
>>>>>>> 98008ce9

[Config WiredDHCP]
description = Hosts configured via DHCP
network = WiredNetWithDHCP
*.numHosts = 10

**.client[*].numApps = 1
**.client[*].app[0].typename = "DHCPClient"
**.client[*].app[0].startTime = uniform(0s, 1s)

<<<<<<< HEAD
**.server.numApps = 1
**.server.app[0].typename = "DHCPServer"
**.server.app[0].subnetMask = "255.255.255.0"        # netmask to assign
**.server.app[0].ipAddressStart = "192.168.1.100"    # ip to start to lease
**.server.app[0].maxNumClients = 100     # number of ip to lease
**.server.app[0].gateway = "192.168.1.1"     # gateway to assign
**.server.app[0].dns = ""         # dns to assign
**.server.app[0].leaseTime = 1000s     # lease time in seconds
=======
**.server.udpApp[0].typename = "DHCPServer"
**.server.udpApp[0].numReservedAddresses = 100    # ip to start to lease
**.server.udpApp[0].maxNumClients = 100     # number of ip to lease
**.server.udpApp[0].gateway = "192.168.1.1"     # gateway to assign
**.server.udpApp[0].leaseTime = 1000s     # lease time in seconds
>>>>>>> 98008ce9

[Config WirelessDHCP]
description = Wireless hosts configured via DHCP
network = WirelessNetWithDHCP

**.mobility.constraintAreaMinX = 0m
**.mobility.constraintAreaMinY = 0m
**.mobility.constraintAreaMinZ = 0m
**.mobility.constraintAreaMaxX = 500m
**.mobility.constraintAreaMaxY = 500m
**.mobility.constraintAreaMaxZ = 0m

**.configurator.config = xml("<config><interface hosts='gateway' names='eth0' address='192.168.0.1' netmask='255.255.255.0'/><interface names='eth*' address='192.168.x.x' netmask='255.255.255.0'/></config>")
**.numHosts = 1

# DHCP client in the wireless hosts
**.client[*].numApps = 2
**.client[*].app[0].typename = "DHCPClient"
**.client[*].app[1].typename = "PingApp"
**.client[*].app[1].destAddr = "remote"
**.client[*].app[1].startTime = 3s

# DHCP server for the wireless network 
<<<<<<< HEAD
**.dhcpServer.numApps = 1
**.dhcpServer.app[0].typename = "DHCPServer"
**.dhcpServer.app[0].subnetMask = "255.255.255.0"
**.dhcpServer.app[0].ipAddressStart = "192.168.0.10"
**.dhcpServer.app[0].maxNumClients = 100
**.dhcpServer.app[0].gateway = "192.168.0.1"
**.dhcpServer.app[0].dns = "192.168.0.1"
**.dhcpServer.app[0].leaseTime = 100s
=======
**.dhcpServer.numUdpApps = 1
**.dhcpServer.udpApp[0].typename = "DHCPServer"
**.dhcpServer.udpApp[0].numReservedAddresses = 10    # ip to start to lease
**.dhcpServer.udpApp[0].maxNumClients = 100
**.dhcpServer.udpApp[0].gateway = "192.168.0.1"
**.dhcpServer.udpApp[0].leaseTime = 100s
>>>>>>> 98008ce9

[Config Wireless2DHCP]
description = Wireless hosts configured via DHCP
network = WirelessNetWith2DHCP
**.numHosts = 1

**.wlan[*].radio.transmitter.power = 2mW

**.configurator.config = xml(" \
    <config> \
        <interface hosts='dhcpServer1' names='eth0' address='192.168.1.1' netmask='255.255.255.0'/> \
        <interface hosts='dhcpServer2' names='eth0' address='192.168.2.1' netmask='255.255.255.0'/> \
        <interface among='server dhcpServer1' address='192.168.3.x' netmask='255.255.255.0'/> \
        <interface among='server dhcpServer2' address='192.168.4.x' netmask='255.255.255.0'/> \
        <wireless hosts='client'/> \
        <route hosts='server' destination='192.168.1.0' netmask='255.255.255.0' gateway='dhcpServer1' /> \
        <route hosts='server' destination='192.168.2.0' netmask='255.255.255.0' gateway='dhcpServer2' /> \
    </config> \
    ")

# DHCP client in the wireless hosts
**.client.numUdpApps = 1
**.client.udpApp[0].typename = "DHCPClient"
**.client.numPingApps = 1
**.client.pingApp[0].destAddr = "server"
**.client.pingApp[0].startTime = 3s
**.client.mobilityType = "RectangleMobility"
**.client.mobilityType = "RectangleMobility"
**.client.mobility.constraintAreaMinX = 60m
**.client.mobility.constraintAreaMinY = 100m
**.client.mobility.constraintAreaMaxX = 540m
**.client.mobility.constraintAreaMaxY = 150m
**.client.mobility.startPos = 0
**.client.mobility.speed = 20mps

**.mobility.constraintAreaMinX = 0m
**.mobility.constraintAreaMinY = 100m
**.mobility.constraintAreaMinZ = 0m
**.mobility.constraintAreaMaxX = 600m
**.mobility.constraintAreaMaxY = 450m
**.mobility.constraintAreaMaxZ = 0m


# DHCP server for the wireless network 
**.dhcpServer1.numUdpApps = 1
**.dhcpServer1.udpApp[0].typename = "DHCPServer"
**.dhcpServer1.udpApp[0].interface = "eth0"
**.dhcpServer1.udpApp[0].numReservedAddresses = 10    # ip to start to lease
**.dhcpServer1.udpApp[0].maxNumClients = 100
**.dhcpServer1.udpApp[0].leaseTime = 100s

**.dhcpServer2.numUdpApps = 1
**.dhcpServer2.udpApp[0].typename = "DHCPServer"
**.dhcpServer2.udpApp[0].interface = "eth0"
**.dhcpServer2.udpApp[0].numReservedAddresses = 10    # ip to start to lease
**.dhcpServer2.udpApp[0].maxNumClients = 100
**.dhcpServer2.udpApp[0].leaseTime = 100s

**.dhcpServer*.forwarding = true

[Config RebootingDHCP]
description = DHCP with rebooting host and server
network = DHCPShutdownReboot

**.hasStatus = true
**.scenarioManager.script = xmldoc("scenario.xml")

**.client.numApps = 1
**.client.app[0].typename = "DHCPClient"

<<<<<<< HEAD
**.server.numApps = 1
**.server.app[0].typename = "DHCPServer"
**.server.app[0].subnetMask = "255.255.255.0"
**.server.app[0].ipAddressStart = "192.168.1.100"
**.server.app[0].maxNumClients = 100
**.server.app[0].gateway = "192.168.1.1"
**.server.app[0].dns = ""
**.server.app[0].leaseTime = 150s
=======
**.server.udpApp[0].typename = "DHCPServer"
**.server.udpApp[0].numReservedAddresses = 100
**.server.udpApp[0].maxNumClients = 100
**.server.udpApp[0].gateway = "192.168.1.1"
**.server.udpApp[0].leaseTime = 150s
>>>>>>> 98008ce9
<|MERGE_RESOLUTION|>--- conflicted
+++ resolved
@@ -2,14 +2,11 @@
 tkenv-plugin-path = ../../../etc/plugins
 sim-time-limit = 100d
 
-<<<<<<< HEAD
-=======
 **.radio.displayCommunicationRange = true
 
 *.visualizer.dataLinkVisualizer.packetNameFilter = "ping*"
 *.visualizer.dataLinkVisualizer.lineStyle = "dotted"
 #*.visualizer.networkRouteVisualizer.packetNameFilter = "ping*"
->>>>>>> 98008ce9
 
 [Config WiredDHCP]
 description = Hosts configured via DHCP
@@ -20,22 +17,12 @@
 **.client[*].app[0].typename = "DHCPClient"
 **.client[*].app[0].startTime = uniform(0s, 1s)
 
-<<<<<<< HEAD
 **.server.numApps = 1
 **.server.app[0].typename = "DHCPServer"
-**.server.app[0].subnetMask = "255.255.255.0"        # netmask to assign
-**.server.app[0].ipAddressStart = "192.168.1.100"    # ip to start to lease
+**.server.app[0].numReservedAddresses = 100    # ip to start to lease
 **.server.app[0].maxNumClients = 100     # number of ip to lease
 **.server.app[0].gateway = "192.168.1.1"     # gateway to assign
-**.server.app[0].dns = ""         # dns to assign
 **.server.app[0].leaseTime = 1000s     # lease time in seconds
-=======
-**.server.udpApp[0].typename = "DHCPServer"
-**.server.udpApp[0].numReservedAddresses = 100    # ip to start to lease
-**.server.udpApp[0].maxNumClients = 100     # number of ip to lease
-**.server.udpApp[0].gateway = "192.168.1.1"     # gateway to assign
-**.server.udpApp[0].leaseTime = 1000s     # lease time in seconds
->>>>>>> 98008ce9
 
 [Config WirelessDHCP]
 description = Wireless hosts configured via DHCP
@@ -59,23 +46,12 @@
 **.client[*].app[1].startTime = 3s
 
 # DHCP server for the wireless network 
-<<<<<<< HEAD
 **.dhcpServer.numApps = 1
 **.dhcpServer.app[0].typename = "DHCPServer"
-**.dhcpServer.app[0].subnetMask = "255.255.255.0"
-**.dhcpServer.app[0].ipAddressStart = "192.168.0.10"
+**.dhcpServer.app[0].numReservedAddresses = 10    # ip to start to lease
 **.dhcpServer.app[0].maxNumClients = 100
 **.dhcpServer.app[0].gateway = "192.168.0.1"
-**.dhcpServer.app[0].dns = "192.168.0.1"
 **.dhcpServer.app[0].leaseTime = 100s
-=======
-**.dhcpServer.numUdpApps = 1
-**.dhcpServer.udpApp[0].typename = "DHCPServer"
-**.dhcpServer.udpApp[0].numReservedAddresses = 10    # ip to start to lease
-**.dhcpServer.udpApp[0].maxNumClients = 100
-**.dhcpServer.udpApp[0].gateway = "192.168.0.1"
-**.dhcpServer.udpApp[0].leaseTime = 100s
->>>>>>> 98008ce9
 
 [Config Wireless2DHCP]
 description = Wireless hosts configured via DHCP
@@ -97,11 +73,11 @@
     ")
 
 # DHCP client in the wireless hosts
-**.client.numUdpApps = 1
-**.client.udpApp[0].typename = "DHCPClient"
-**.client.numPingApps = 1
-**.client.pingApp[0].destAddr = "server"
-**.client.pingApp[0].startTime = 3s
+**.client.numApps = 2
+**.client.app[0].typename = "DHCPClient"
+**.client.app[1].typename = "PingApp"
+**.client.app[1].destAddr = "server"
+**.client.app[1].startTime = 3s
 **.client.mobilityType = "RectangleMobility"
 **.client.mobilityType = "RectangleMobility"
 **.client.mobility.constraintAreaMinX = 60m
@@ -120,19 +96,19 @@
 
 
 # DHCP server for the wireless network 
-**.dhcpServer1.numUdpApps = 1
-**.dhcpServer1.udpApp[0].typename = "DHCPServer"
-**.dhcpServer1.udpApp[0].interface = "eth0"
-**.dhcpServer1.udpApp[0].numReservedAddresses = 10    # ip to start to lease
-**.dhcpServer1.udpApp[0].maxNumClients = 100
-**.dhcpServer1.udpApp[0].leaseTime = 100s
+**.dhcpServer1.numApps = 1
+**.dhcpServer1.app[0].typename = "DHCPServer"
+**.dhcpServer1.app[0].interface = "eth0"
+**.dhcpServer1.app[0].numReservedAddresses = 10    # ip to start to lease
+**.dhcpServer1.app[0].maxNumClients = 100
+**.dhcpServer1.app[0].leaseTime = 100s
 
-**.dhcpServer2.numUdpApps = 1
-**.dhcpServer2.udpApp[0].typename = "DHCPServer"
-**.dhcpServer2.udpApp[0].interface = "eth0"
-**.dhcpServer2.udpApp[0].numReservedAddresses = 10    # ip to start to lease
-**.dhcpServer2.udpApp[0].maxNumClients = 100
-**.dhcpServer2.udpApp[0].leaseTime = 100s
+**.dhcpServer2.numApps = 1
+**.dhcpServer2.app[0].typename = "DHCPServer"
+**.dhcpServer2.app[0].interface = "eth0"
+**.dhcpServer2.app[0].numReservedAddresses = 10    # ip to start to lease
+**.dhcpServer2.app[0].maxNumClients = 100
+**.dhcpServer2.app[0].leaseTime = 100s
 
 **.dhcpServer*.forwarding = true
 
@@ -146,19 +122,9 @@
 **.client.numApps = 1
 **.client.app[0].typename = "DHCPClient"
 
-<<<<<<< HEAD
 **.server.numApps = 1
 **.server.app[0].typename = "DHCPServer"
-**.server.app[0].subnetMask = "255.255.255.0"
-**.server.app[0].ipAddressStart = "192.168.1.100"
+**.server.app[0].numReservedAddresses = 100
 **.server.app[0].maxNumClients = 100
 **.server.app[0].gateway = "192.168.1.1"
-**.server.app[0].dns = ""
-**.server.app[0].leaseTime = 150s
-=======
-**.server.udpApp[0].typename = "DHCPServer"
-**.server.udpApp[0].numReservedAddresses = 100
-**.server.udpApp[0].maxNumClients = 100
-**.server.udpApp[0].gateway = "192.168.1.1"
-**.server.udpApp[0].leaseTime = 150s
->>>>>>> 98008ce9
+**.server.app[0].leaseTime = 150s