//
// Copyright (C) 2004 Andras Varga
// Copyright (C) 2000 Institut fuer Telematik, Universitaet Karlsruhe
//
// This program is free software; you can redistribute it and/or
// modify it under the terms of the GNU Lesser General Public License
// as published by the Free Software Foundation; either version 2
// of the License, or (at your option) any later version.
//
// This program is distributed in the hope that it will be useful,
// but WITHOUT ANY WARRANTY; without even the implied warranty of
// MERCHANTABILITY or FITNESS FOR A PARTICULAR PURPOSE. See the
// GNU Lesser General Public License for more details.
//
// You should have received a copy of the GNU Lesser General Public License
// along with this program; if not, see <http://www.gnu.org/licenses/>.
//


package inet.nodes.inet;

import inet.applications.pingapp.PingApp;
import inet.applications.sctpapp.SCTPApp;
import inet.applications.tcpapp.TCPApp;
import inet.applications.udpapp.UDPApp;
import inet.base.NotificationBoard;
import inet.linklayer.ethernet.EthernetInterface;
import inet.linklayer.ext.ExtInterface;
import inet.linklayer.ppp.PPPInterface;
import inet.networklayer.common.InterfaceTable;
import inet.networklayer.ipv4.RoutingTable;
import inet.transport.sctp.SCTP;
import inet.transport.tcp.ITCP;
import inet.transport.udp.UDP;
import inet.util.NAMTraceWriter;
import inet.util.TCPDump;


//
// \IP host with TCP, UDP layers and applications.
//
module StandardHost
{
    parameters:
        @node();
        @labels(node,ethernet-node);
        @display("i=device/pc2");
        int numTcpApps = default(0);
        int numUdpApps = default(0);
<<<<<<< HEAD
        int numSctpApps = default(0);   //I.R.
        string tcpAppType = default("n/a");
        string udpAppType = default("n/a");
        string sctpAppType = default("n/a");    //I.R.
=======
        int numSctpApps = default(0);
        string tcpAppType = default("n/a");
        string udpAppType = default("n/a");
        string sctpAppType = default("n/a");
        string tcpType = default("TCP");  // tcp implementation (e.g. TCP, TCP_old, TCP_NSC)
>>>>>>> 5b51aaa3
        bool IPForward = default(false);
        int namid = default(-1);
        string routingFile = default("");
        int numExtInterfaces = default(0);
    gates:
        inout pppg[] @labels(PPPFrame-conn);
        inout ethg[] @labels(EtherFrame-conn);
    submodules:
        namTrace: NAMTraceWriter {
            parameters:
                namid = namid;
                @display("p=57,294");
        }
        notificationBoard: NotificationBoard {
            parameters:
                @display("p=57,54");
        }
        interfaceTable: InterfaceTable {
            parameters:
                @display("p=57,134");
        }
        routingTable: RoutingTable {
            parameters:
                IPForward = IPForward;
                routerId = "";
                routingFile = routingFile;
                @display("p=57,214");
        }
        tcpApp[numTcpApps]: <tcpAppType> like TCPApp {
            parameters:
                @display("p=186,54");
        }
        tcp: <tcpType> like ITCP {
            parameters:
                @display("p=186,141");
        }
        udpApp[numUdpApps]: <udpAppType> like UDPApp {
            parameters:
                @display("p=336,54");
        }
        udp: UDP {
            parameters:
                @display("p=336,141");
        }
<<<<<<< HEAD
        sctpApp[numSctpApps]: <sctpAppType> like SCTPApp {  //I.R.
=======
        sctpApp[numSctpApps]: <sctpAppType> like SCTPApp {
>>>>>>> 5b51aaa3
            parameters:
                @display("p=501,54");
        }
<<<<<<< HEAD
        sctp: SCTP {    //I.R.
            @display("p=382,170;i=block/wheelbarrow");
=======
        sctp: SCTP {
            @display("p=501,141;i=block/wheelbarrow");
>>>>>>> 5b51aaa3
        }
        pingApp: PingApp {
            parameters:
                @display("p=501,230");
        }
        networkLayer: NetworkLayer {
            parameters:
                proxyARP = false;
                @display("p=336,230;q=queue");
            gates:
                ifIn[sizeof(pppg)+sizeof(ethg)+numExtInterfaces];
                ifOut[sizeof(pppg)+sizeof(ethg)+numExtInterfaces];
        }
        ppp[sizeof(pppg)]: PPPInterface {
            parameters:
                @display("p=186,390,row,90;q=txQueue");
        }
        eth[sizeof(ethg)]: EthernetInterface {
            parameters:
                @display("p=336,390,row,90;q=txQueue");
        }
<<<<<<< HEAD
        ext[numExtInterfaces]: ExtInterface {   //I.R.
=======
        ext[numExtInterfaces]: ExtInterface {
>>>>>>> 5b51aaa3
            parameters:
                @display("p=501,390,row,90;q=txQueue;i=block/ifcard");
        }
<<<<<<< HEAD
        tcpdump: TCPDump {  //I.R.
=======
        tcpdump: TCPDump {
>>>>>>> 5b51aaa3
            parameters:
                @display("p=336,302;i=abstract/cache_s");
            gates:
                ifIn[sizeof(pppg)+sizeof(ethg)+numExtInterfaces];
                in2[sizeof(pppg)+sizeof(ethg)+numExtInterfaces];
                ifOut[sizeof(pppg)+sizeof(ethg)+numExtInterfaces];
                out2[sizeof(pppg)+sizeof(ethg)+numExtInterfaces];
        }
    connections allowunconnected:
        for i=0..numTcpApps-1 {
            tcpApp[i].tcpOut --> tcp.appIn++;
            tcpApp[i].tcpIn <-- tcp.appOut++;
        }

        tcp.ipOut --> networkLayer.tcpIn;
        tcp.ipIn <-- networkLayer.tcpOut;

        for i=0..numUdpApps-1 {
            udpApp[i].udpOut --> udp.appIn++;
            udpApp[i].udpIn <-- udp.appOut++;
        }

        udp.ipOut --> networkLayer.udpIn;
        udp.ipIn <-- networkLayer.udpOut;

        for i=0..numSctpApps-1 {
            sctpApp[i].sctpOut --> sctp.from_appl++;
            sctp.to_appl++ --> sctpApp[i].sctpIn;
        }
        sctp.to_ip --> networkLayer.sctpIn;
        networkLayer.sctpOut --> sctp.from_ip;

        networkLayer.pingOut --> pingApp.pingIn;
        networkLayer.pingIn <-- pingApp.pingOut;

        // connections to network outside
        for i=0..sizeof(pppg)-1 {
            pppg[i] <--> ppp[i].phys;
            ppp[i].netwOut --> tcpdump.ifIn[i]; //I.R.
            tcpdump.out2[i] --> networkLayer.ifIn[i];
            ppp[i].netwIn <-- tcpdump.ifOut[i];
            tcpdump.in2[i] <-- networkLayer.ifOut[i];
        }

        for i=0..sizeof(ethg)-1 {
            ethg[i] <--> eth[i].phys;
            eth[i].netwOut --> tcpdump.ifIn[sizeof(pppg)+i]; //I.R.
            tcpdump.out2[sizeof(pppg)+i] --> networkLayer.ifIn[sizeof(pppg)+i];
            eth[i].netwIn <-- tcpdump.ifOut[sizeof(pppg)+i];
            tcpdump.in2[sizeof(pppg)+i] <-- networkLayer.ifOut[sizeof(pppg)+i];
        }

<<<<<<< HEAD
        for i=0..sizeof(extOut)-1 {
=======
        for i=0..numExtInterfaces-1 {
>>>>>>> 5b51aaa3
            ext[i].netwOut --> tcpdump.ifIn[sizeof(pppg)+sizeof(ethg)+i];
            tcpdump.out2[sizeof(pppg)+sizeof(ethg)+i] --> networkLayer.ifIn[sizeof(pppg)+sizeof(ethg)+i];
            ext[i].netwIn <-- tcpdump.ifOut[sizeof(pppg)+sizeof(ethg)+i];
            tcpdump.in2[sizeof(pppg)+sizeof(ethg)+i] <-- networkLayer.ifOut[sizeof(pppg)+sizeof(ethg)+i];
        }
}
<|MERGE_RESOLUTION|>--- conflicted
+++ resolved
@@ -47,18 +47,11 @@
         @display("i=device/pc2");
         int numTcpApps = default(0);
         int numUdpApps = default(0);
-<<<<<<< HEAD
-        int numSctpApps = default(0);   //I.R.
-        string tcpAppType = default("n/a");
-        string udpAppType = default("n/a");
-        string sctpAppType = default("n/a");    //I.R.
-=======
         int numSctpApps = default(0);
         string tcpAppType = default("n/a");
         string udpAppType = default("n/a");
         string sctpAppType = default("n/a");
         string tcpType = default("TCP");  // tcp implementation (e.g. TCP, TCP_old, TCP_NSC)
->>>>>>> 5b51aaa3
         bool IPForward = default(false);
         int namid = default(-1);
         string routingFile = default("");
@@ -103,21 +96,12 @@
             parameters:
                 @display("p=336,141");
         }
-<<<<<<< HEAD
-        sctpApp[numSctpApps]: <sctpAppType> like SCTPApp {  //I.R.
-=======
         sctpApp[numSctpApps]: <sctpAppType> like SCTPApp {
->>>>>>> 5b51aaa3
             parameters:
                 @display("p=501,54");
         }
-<<<<<<< HEAD
-        sctp: SCTP {    //I.R.
-            @display("p=382,170;i=block/wheelbarrow");
-=======
         sctp: SCTP {
             @display("p=501,141;i=block/wheelbarrow");
->>>>>>> 5b51aaa3
         }
         pingApp: PingApp {
             parameters:
@@ -139,19 +123,11 @@
             parameters:
                 @display("p=336,390,row,90;q=txQueue");
         }
-<<<<<<< HEAD
-        ext[numExtInterfaces]: ExtInterface {   //I.R.
-=======
         ext[numExtInterfaces]: ExtInterface {
->>>>>>> 5b51aaa3
             parameters:
                 @display("p=501,390,row,90;q=txQueue;i=block/ifcard");
         }
-<<<<<<< HEAD
-        tcpdump: TCPDump {  //I.R.
-=======
         tcpdump: TCPDump {
->>>>>>> 5b51aaa3
             parameters:
                 @display("p=336,302;i=abstract/cache_s");
             gates:
@@ -204,11 +180,7 @@
             tcpdump.in2[sizeof(pppg)+i] <-- networkLayer.ifOut[sizeof(pppg)+i];
         }
 
-<<<<<<< HEAD
-        for i=0..sizeof(extOut)-1 {
-=======
         for i=0..numExtInterfaces-1 {
->>>>>>> 5b51aaa3
             ext[i].netwOut --> tcpdump.ifIn[sizeof(pppg)+sizeof(ethg)+i];
             tcpdump.out2[sizeof(pppg)+sizeof(ethg)+i] --> networkLayer.ifIn[sizeof(pppg)+sizeof(ethg)+i];
             ext[i].netwIn <-- tcpdump.ifOut[sizeof(pppg)+sizeof(ethg)+i];
