//
// Copyright (C) 2006 Andras Varga
//
// This program is free software; you can redistribute it and/or
// modify it under the terms of the GNU Lesser General Public License
// as published by the Free Software Foundation; either version 2
// of the License, or (at your option) any later version.
//
// This program is distributed in the hope that it will be useful,
// but WITHOUT ANY WARRANTY; without even the implied warranty of
// MERCHANTABILITY or FITNESS FOR A PARTICULAR PURPOSE.  See the
// GNU Lesser General Public License for more details.
//
// You should have received a copy of the GNU Lesser General Public License
// along with this program; if not, see <http://www.gnu.org/licenses/>.
//

#ifndef IEEE80211_MGMT_STA_H
#define IEEE80211_MGMT_STA_H

#include "INETDefs.h"

#include "Ieee80211MgmtBase.h"
#include "Ieee80211Primitives_m.h"
#include "IInterfaceTable.h"


class InterfaceEntry;

/**
 * Used in 802.11 infrastructure mode: handles management frames for
 * a station (STA). See corresponding NED file for a detailed description.
 *
 * @author Andras Varga
 */
class INET_API Ieee80211MgmtSTA : public Ieee80211MgmtBase, protected cListener
{
  public:
    //
    // Encapsulates information about the ongoing scanning process
    //
    struct ScanningInfo
    {
        MACAddress bssid; // specific BSSID to scan for, or the broadcast address
        std::string ssid; // SSID to scan for (empty=any)
        bool activeScan;  // whether to perform active or passive scanning
        simtime_t probeDelay; // delay (in s) to be used prior to transmitting a Probe frame during active scanning
        std::vector<int> channelList; // list of channels to scan
        int currentChannelIndex; // index into channelList[]
        bool busyChannelDetected; // during minChannelTime, we have to listen for busy channel
        simtime_t minChannelTime; // minimum time to spend on each channel when scanning
        simtime_t maxChannelTime; // maximum time to spend on each channel when scanning
    };

    //
    // Stores AP info received during scanning
    //
    struct APInfo
    {
        int channel;
        MACAddress address; // alias bssid
        std::string ssid;
        Ieee80211SupportedRatesElement supportedRates;
        simtime_t beaconInterval;
        double rxPower;

        bool isAuthenticated;
        int authSeqExpected;  // valid while authenticating; values: 1,3,5...
        cMessage *authTimeoutMsg; // if non-NULL: authentication is in progress

        APInfo() {
            channel = -1; beaconInterval = rxPower = 0; authSeqExpected = -1;
            isAuthenticated = false; authTimeoutMsg = NULL;
        }
    };

    //
    // Associated AP, plus data associated with the association with the associated AP
    //
    struct AssociatedAPInfo : public APInfo
    {
        int receiveSequence;
        cMessage *beaconTimeoutMsg;

        AssociatedAPInfo() : APInfo() {receiveSequence = 0; beaconTimeoutMsg = NULL;}
    };

  protected:
<<<<<<< HEAD
    cModule *host;
=======
    IInterfaceTable *interfaceTable;
    NotificationBoard *nb;
>>>>>>> d31230ae
    InterfaceEntry *myIface;

    // number of channels in RadioChannel -- used if we're told to scan "all" channels
    int numChannels;

    // scanning status
    bool isScanning;
    ScanningInfo scanning;

    // APInfo list: we collect scanning results and keep track of ongoing authentications here
    // Note: there can be several ongoing authentications simultaneously
    typedef std::list<APInfo> AccessPointList;
    AccessPointList apList;

    // associated Access Point
    bool isAssociated;
    cMessage *assocTimeoutMsg; // if non-NULL: association is in progress
    AssociatedAPInfo assocAP;

  public:
<<<<<<< HEAD
    Ieee80211MgmtSTA() : host(NULL), myIface(NULL), numChannels(-1), isScanning(false),isAssociated(false), assocTimeoutMsg(NULL) {}

  protected:
    virtual int numInitStages() const { return NUM_INIT_STAGES; }
=======
    Ieee80211MgmtSTA() : interfaceTable(NULL), nb(NULL), myIface(NULL), numChannels(-1), isScanning(false), isAssociated(false), assocTimeoutMsg(NULL) {}

  protected:
    virtual int numInitStages() const { return 2; }
>>>>>>> d31230ae
    virtual void initialize(int stage);

    /** Implements abstract Ieee80211MgmtBase method */
    virtual void handleTimer(cMessage *msg);

    /** Implements abstract Ieee80211MgmtBase method */
    virtual void handleUpperMessage(cPacket *msg);

    /** Implements abstract Ieee80211MgmtBase method */
    virtual void handleCommand(int msgkind, cObject *ctrl);

    /** Utility function for handleUpperMessage() */
    virtual Ieee80211DataFrame *encapsulate(cPacket *msg);

    /** Utility method to decapsulate a data frame */
    virtual cPacket *decapsulate(Ieee80211DataFrame *frame);

    /** Utility function: sends authentication request */
    virtual void startAuthentication(APInfo *ap, simtime_t timeout);

    /** Utility function: sends association request */
    virtual void startAssociation(APInfo *ap, simtime_t timeout);

    /** Utility function: looks up AP in our AP list. Returns NULL if not found. */
    virtual APInfo *lookupAP(const MACAddress& address);

    /** Utility function: clear the AP list, and cancel any pending authentications. */
    virtual void clearAPList();

    /** Utility function: switches to the given radio channel. */
    virtual void changeChannel(int channelNum);

    /** Stores AP info received in a beacon or probe response */
    virtual void storeAPInfo(const MACAddress& address, const Ieee80211BeaconFrameBody& body);

    /** Switches to the next channel to scan; returns true if done (there wasn't any more channel to scan). */
    virtual bool scanNextChannel();

    /** Broadcasts a Probe Request */
    virtual void sendProbeRequest();

    /** Missed a few consecutive beacons */
    virtual void beaconLost();

    /** Sends back result of scanning to the agent */
    virtual void sendScanConfirm();

    /** Sends back result of authentication to the agent */
    virtual void sendAuthenticationConfirm(APInfo *ap, int resultCode);

    /** Sends back result of association to the agent */
    virtual void sendAssociationConfirm(APInfo *ap, int resultCode);

    /** Utility function: Cancel the existing association */
    virtual void disassociate();

    /** Utility function: sends a confirmation to the agent */
    virtual void sendConfirm(Ieee80211PrimConfirm *confirm, int resultCode);

    /** Utility function: sends a management frame */
    virtual void sendManagementFrame(Ieee80211ManagementFrame *frame, const MACAddress& address);

    /** Called by the signal handler whenever a change occurs we're interested in */
    virtual void receiveSignal(cComponent *source, simsignal_t signalID, long value);
    virtual void receiveSignal(cComponent *source, simsignal_t signalID, cObject *obj);

    /** Utility function: converts Ieee80211StatusCode (->frame) to Ieee80211PrimResultCode (->primitive) */
    virtual int statusCodeToPrimResultCode(int statusCode);

    /** @name Processing of different frame types */
    //@{
    virtual void handleDataFrame(Ieee80211DataFrame *frame);
    virtual void handleAuthenticationFrame(Ieee80211AuthenticationFrame *frame);
    virtual void handleDeauthenticationFrame(Ieee80211DeauthenticationFrame *frame);
    virtual void handleAssociationRequestFrame(Ieee80211AssociationRequestFrame *frame);
    virtual void handleAssociationResponseFrame(Ieee80211AssociationResponseFrame *frame);
    virtual void handleReassociationRequestFrame(Ieee80211ReassociationRequestFrame *frame);
    virtual void handleReassociationResponseFrame(Ieee80211ReassociationResponseFrame *frame);
    virtual void handleDisassociationFrame(Ieee80211DisassociationFrame *frame);
    virtual void handleBeaconFrame(Ieee80211BeaconFrame *frame);
    virtual void handleProbeRequestFrame(Ieee80211ProbeRequestFrame *frame);
    virtual void handleProbeResponseFrame(Ieee80211ProbeResponseFrame *frame);
    //@}

    /** @name Processing of different agent commands */
    //@{
    virtual void processScanCommand(Ieee80211Prim_ScanRequest *ctrl);
    virtual void processAuthenticateCommand(Ieee80211Prim_AuthenticateRequest *ctrl);
    virtual void processDeauthenticateCommand(Ieee80211Prim_DeauthenticateRequest *ctrl);
    virtual void processAssociateCommand(Ieee80211Prim_AssociateRequest *ctrl);
    virtual void processReassociateCommand(Ieee80211Prim_ReassociateRequest *ctrl);
    virtual void processDisassociateCommand(Ieee80211Prim_DisassociateRequest *ctrl);
    //@}
};

#endif

<|MERGE_RESOLUTION|>--- conflicted
+++ resolved
@@ -86,12 +86,8 @@
     };
 
   protected:
-<<<<<<< HEAD
     cModule *host;
-=======
     IInterfaceTable *interfaceTable;
-    NotificationBoard *nb;
->>>>>>> d31230ae
     InterfaceEntry *myIface;
 
     // number of channels in RadioChannel -- used if we're told to scan "all" channels
@@ -112,17 +108,10 @@
     AssociatedAPInfo assocAP;
 
   public:
-<<<<<<< HEAD
-    Ieee80211MgmtSTA() : host(NULL), myIface(NULL), numChannels(-1), isScanning(false),isAssociated(false), assocTimeoutMsg(NULL) {}
+    Ieee80211MgmtSTA() : interfaceTable(NULL), host(NULL), myIface(NULL), numChannels(-1), isScanning(false), isAssociated(false), assocTimeoutMsg(NULL) {}
 
   protected:
     virtual int numInitStages() const { return NUM_INIT_STAGES; }
-=======
-    Ieee80211MgmtSTA() : interfaceTable(NULL), nb(NULL), myIface(NULL), numChannels(-1), isScanning(false), isAssociated(false), assocTimeoutMsg(NULL) {}
-
-  protected:
-    virtual int numInitStages() const { return 2; }
->>>>>>> d31230ae
     virtual void initialize(int stage);
 
     /** Implements abstract Ieee80211MgmtBase method */
