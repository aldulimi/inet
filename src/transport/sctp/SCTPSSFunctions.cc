--- conflicted
+++ resolved
@@ -43,26 +43,15 @@
 		for (i=0; i<inStreams; i++)
 		{
 			SCTPReceiveStream* rcvStream = new SCTPReceiveStream();
-<<<<<<< HEAD
-			
-			this->receiveStreams[i]=rcvStream;
-			rcvStream->setStreamId(i);
-		
-=======
 
 			this->receiveStreams[i]=rcvStream;
 			rcvStream->setStreamId(i);
 
->>>>>>> 5b51aaa3
 			this->state->numMsgsReq[i]=0;
 		}
 		for (i=0; i<outStreams; i++)
 		{
-<<<<<<< HEAD
-			SCTPSendStream* sendStream = new SCTPSendStream(i);	
-=======
 			SCTPSendStream* sendStream = new SCTPSendStream(i);
->>>>>>> 5b51aaa3
 			this->sendStreams[i]=sendStream;
 			sendStream->setStreamId(i);
 		}
@@ -84,11 +73,7 @@
 		sid = (state->lastStreamScheduled + 1) % outboundStreams;
 
 		sctpEV3<<"streamScheduler sid="<<sid<<" lastStream="<<state->lastStreamScheduled<<" outboundStreams="<<outboundStreams<<"\n";
-<<<<<<< HEAD
-	
-=======
 
->>>>>>> 5b51aaa3
 		num = (this->*ssFunctions.ssUsableStreams)();
 		while (sid!=state->lastStreamScheduled)
 		{
@@ -97,13 +82,8 @@
 			cQueue* strQ=stream->getUnorderedStreamQ();
 
 			sctpEV3<<"Laenge unordered StreamQueue Nr "<<sid<<" = "<<strQ->length()<<"\n";
-<<<<<<< HEAD
-		
-			if (strQ && strQ->length()>0) 
-=======
 
 			if (strQ && strQ->length()>0)
->>>>>>> 5b51aaa3
 			{
 				sid =(iter->first);
 
@@ -114,13 +94,8 @@
 			strQ=stream->getStreamQ();
 
 			sctpEV3<<"Laenge StreamQueue Nr "<<sid<<" = "<<strQ->length()<<"\n";
-<<<<<<< HEAD
-		
-			if (strQ && strQ->length()>0) 
-=======
 
 			if (strQ && strQ->length()>0)
->>>>>>> 5b51aaa3
 			{
 				sid =(iter->first);
 
@@ -133,11 +108,7 @@
 				sid = (sid+1)%outboundStreams;
 
 				sctpEV3<<"new sid="<<sid<<"\n";
-<<<<<<< HEAD
-			
-=======
 
->>>>>>> 5b51aaa3
 			}
 		}
 	}
@@ -161,10 +132,6 @@
 			}
 		}
 	}
-<<<<<<< HEAD
-	
-=======
->>>>>>> 5b51aaa3
 
 
 
