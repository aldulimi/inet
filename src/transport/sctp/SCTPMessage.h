//
// Copyright (C) 2008 Irene Ruengeler
//
// This program is free software; you can redistribute it and/or
// modify it under the terms of the GNU General Public License
// as published by the Free Software Foundation; either version 2
// of the License, or (at your option) any later version.
//
// This program is distributed in the hope that it will be useful,
// but WITHOUT ANY WARRANTY; without even the implied warranty of
// MERCHANTABILITY or FITNESS FOR A PARTICULAR PURPOSE.  See the
// GNU General Public License for more details.
//
// You should have received a copy of the GNU General Public License
// along with this program; if not, see <http://www.gnu.org/licenses/>.
//


#ifndef _SCTPMESSAGE_H_
#define _SCTPMESSAGE_H_

#include <list>
#include "INETDefs.h"
#include "SCTPMessage_m.h"

/**
 * Represents a SCTP Message. More info in the SCTPMessage.msg file
 * (and the documentation generated from it).
 */
class SCTPMessage : public SCTPMessage_Base
{
	protected:
		std::list<cPacket*> chunkList;
<<<<<<< HEAD
	
=======

>>>>>>> 5b51aaa3
	public:
		SCTPMessage(const char *name=NULL, int32 kind=0) : SCTPMessage_Base(name,kind) {}
		SCTPMessage(const SCTPMessage& other) : SCTPMessage_Base(other.getName()) {operator=(other);}
		~SCTPMessage();
		SCTPMessage& operator=(const SCTPMessage& other);
		virtual SCTPMessage *dup() const {return new SCTPMessage(*this);}
		/** Generated but unused method, should not be called. */
		virtual void setChunksArraySize(uint32 size);
		/** Generated but unused method, should not be called. */
		virtual void setChunks(uint32 k, const cPacketPtr& chunks_var);
		/**
		* Returns the number of chunks in this SCTP packet
		*/
		virtual uint32 getChunksArraySize() const;
<<<<<<< HEAD
	
=======

>>>>>>> 5b51aaa3
		/**
		* Returns the kth chunk in this SCTP packet
		*/
		virtual cPacketPtr& getChunks(uint32 k);
		/**
		* Adds a message object to the SCTP packet. The packet length will be adjusted
		*/
		virtual void addChunk(cPacket* msg);
<<<<<<< HEAD
	
=======

>>>>>>> 5b51aaa3
		/**
		* Removes and returns the first message object in this SCTP packet.
		*/
		virtual cPacket *removeChunk();
		virtual cPacket *removeLastChunk();
		virtual cPacket *peekFirstChunk();
		virtual cPacket *peekLastChunk();
		/**
		 * Serializes SCTP packet for transmission on the wire,
		 * writes source port into from structure and
		 * returns length of sctp data written into buffer
		 */
<<<<<<< HEAD
	
=======

>>>>>>> 5b51aaa3

};


class SCTPErrorChunk : public SCTPErrorChunk_Base
{
	protected:
		std::list<cPacket*> parameterList;
<<<<<<< HEAD
	
=======

>>>>>>> 5b51aaa3
	public:
	    	SCTPErrorChunk(const char *name=NULL, int32 kind=0) : SCTPErrorChunk_Base(name, kind) {};
    		SCTPErrorChunk(const SCTPErrorChunk& other) : SCTPErrorChunk_Base(other.getName()) {operator=(other);};
		SCTPErrorChunk& operator=(const SCTPErrorChunk& other);

		virtual SCTPErrorChunk *dup() const {return new SCTPErrorChunk(*this);}
		virtual void setParametersArraySize(uint32 size);
    		virtual uint32 getParametersArraySize() const;
				/** Generated but unused method, should not be called. */
		virtual void setParameters(uint32 k, const cPacketPtr& parameters_var);
<<<<<<< HEAD
	
=======

>>>>>>> 5b51aaa3
				/**
		* Returns the kth parameter in this SCTP Reset Chunk
		*/
		virtual cPacketPtr& getParameters(uint32 k);
	/**
		* Adds a message object to the SCTP packet. The packet length will be adjusted
		*/
		virtual void addParameters(cPacket* msg);
<<<<<<< HEAD
	
=======

>>>>>>> 5b51aaa3
		/**
		* Removes and returns the first message object in this SCTP packet.
		*/
		virtual cPacket *removeParameter();
};
#endif

<|MERGE_RESOLUTION|>--- conflicted
+++ resolved
@@ -31,11 +31,7 @@
 {
 	protected:
 		std::list<cPacket*> chunkList;
-<<<<<<< HEAD
-	
-=======
 
->>>>>>> 5b51aaa3
 	public:
 		SCTPMessage(const char *name=NULL, int32 kind=0) : SCTPMessage_Base(name,kind) {}
 		SCTPMessage(const SCTPMessage& other) : SCTPMessage_Base(other.getName()) {operator=(other);}
@@ -50,11 +46,7 @@
 		* Returns the number of chunks in this SCTP packet
 		*/
 		virtual uint32 getChunksArraySize() const;
-<<<<<<< HEAD
-	
-=======
 
->>>>>>> 5b51aaa3
 		/**
 		* Returns the kth chunk in this SCTP packet
 		*/
@@ -63,11 +55,7 @@
 		* Adds a message object to the SCTP packet. The packet length will be adjusted
 		*/
 		virtual void addChunk(cPacket* msg);
-<<<<<<< HEAD
-	
-=======
 
->>>>>>> 5b51aaa3
 		/**
 		* Removes and returns the first message object in this SCTP packet.
 		*/
@@ -80,11 +68,7 @@
 		 * writes source port into from structure and
 		 * returns length of sctp data written into buffer
 		 */
-<<<<<<< HEAD
-	
-=======
 
->>>>>>> 5b51aaa3
 
 };
 
@@ -93,11 +77,7 @@
 {
 	protected:
 		std::list<cPacket*> parameterList;
-<<<<<<< HEAD
-	
-=======
 
->>>>>>> 5b51aaa3
 	public:
 	    	SCTPErrorChunk(const char *name=NULL, int32 kind=0) : SCTPErrorChunk_Base(name, kind) {};
     		SCTPErrorChunk(const SCTPErrorChunk& other) : SCTPErrorChunk_Base(other.getName()) {operator=(other);};
@@ -108,11 +88,7 @@
     		virtual uint32 getParametersArraySize() const;
 				/** Generated but unused method, should not be called. */
 		virtual void setParameters(uint32 k, const cPacketPtr& parameters_var);
-<<<<<<< HEAD
-	
-=======
 
->>>>>>> 5b51aaa3
 				/**
 		* Returns the kth parameter in this SCTP Reset Chunk
 		*/
@@ -121,11 +97,7 @@
 		* Adds a message object to the SCTP packet. The packet length will be adjusted
 		*/
 		virtual void addParameters(cPacket* msg);
-<<<<<<< HEAD
-	
-=======
 
->>>>>>> 5b51aaa3
 		/**
 		* Removes and returns the first message object in this SCTP packet.
 		*/
