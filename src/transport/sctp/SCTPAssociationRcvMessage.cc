//
// Copyright (C) 2008 Irene Ruengeler
//
// This program is free software; you can redistribute it and/or
// modify it under the terms of the GNU General Public License
// as published by the Free Software Foundation; either version 2
// of the License, or (at your option) any later version.
//
// This program is distributed in the hope that it will be useful,
// but WITHOUT ANY WARRANTY; without even the implied warranty of
// MERCHANTABILITY or FITNESS FOR A PARTICULAR PURPOSE.  See the
// GNU General Public License for more details.
//
// You should have received a copy of the GNU General Public License
// along with this program; if not, see <http://www.gnu.org/licenses/>.
//

#include <string.h>
#include "SCTP.h"
#include "SCTPAssociation.h"
#include "SCTPCommand_m.h"
#include "SCTPMessage_m.h"
#include "IPControlInfo_m.h"
#include "SCTPQueue.h"
#include "SCTPAlgorithm.h"
#include "IPv4InterfaceData.h"
#include "IPv6InterfaceData.h"

bool SCTPAssociation::process_RCV_Message(SCTPMessage *sctpmsg, IPvXAddress src, IPvXAddress dest)
{
	uint8 type;
	bool trans=true, sendAllowed=false, dupReceived=false, dataChunkReceived=false, dataChunkDelivered = false;
	bool shutdownCalled=false;
	SCTPPathVariables* path;
	SCTPChunk* header;
	SCTPEventCode event;
	int32 srcPort, destPort;
	uint32 dataChunkCount = 0;

<<<<<<< HEAD
	 
=======

>>>>>>> 5b51aaa3
	sctpEV3<<getFullPath()<<" SCTPAssociationRcvMessage:process_RCV_Message\n";
	sctpEV3<<"localAddr="<<localAddr<<"  remoteAddr="<<remoteAddr<<"\n";
	uint32 numberOfChunks = sctpmsg->getChunksArraySize();
	sctpEV3<<"numberOfChunks="<<numberOfChunks<<"\n";


	if ((sctpmsg->hasBitError() || !sctpmsg->getChecksumOk()))
	{
		if (((SCTPChunk*)(sctpmsg->getChunks(0)))->getChunkType()==INIT_ACK)
		{
			stopTimer(T1_InitTimer);
			sctpEV3<<"InitAck with bit-error. Retransmit Init\n";
			retransmitInit();
			startTimer(T1_InitTimer,state->initRexmitTimeout);
		}
		if (((SCTPChunk*)(sctpmsg->getChunks(0)))->getChunkType()==COOKIE_ACK)
		{
			stopTimer(T1_InitTimer);
			sctpEV3<<"CookieAck with bit-error. Retransmit CookieEcho\n";
			retransmitCookieEcho();
			startTimer(T1_InitTimer,state->initRexmitTimeout);
		}
	}

	srcPort = sctpmsg->getDestPort();
	destPort = sctpmsg->getSrcPort();

	SCTPPathMap::iterator it=sctpPathMap.find(src);
	if (it!=sctpPathMap.end())
		path=it->second;
	else
		path=NULL;
	state->sctpmsg = (SCTPMessage*)sctpmsg->dup();
	for (uint32 i=0; i<numberOfChunks; i++)
	{
		header=(SCTPChunk*)(sctpmsg->removeChunk());
		type = header->getChunkType();

		if (type!=INIT && type!=ABORT && sctpmsg->getTag()!= peerVTag)
		{
<<<<<<< HEAD
		
			ev<<" VTag "<<sctpmsg->getTag()<<" incorrect. Should be "<<peerVTag<<" localVTag="<<localVTag<<"\n";
		
=======

			ev<<" VTag "<<sctpmsg->getTag()<<" incorrect. Should be "<<peerVTag<<" localVTag="<<localVTag<<"\n";

>>>>>>> 5b51aaa3
			return true;
		}

		switch (type)
		{
<<<<<<< HEAD
		case INIT: 
		
			sctpEV3<<"SCTPAssociationRcvMessage: INIT received\n";
		
=======
		case INIT:

			sctpEV3<<"SCTPAssociationRcvMessage: INIT received\n";

>>>>>>> 5b51aaa3
			SCTPInitChunk* initChunk;
			initChunk = check_and_cast<SCTPInitChunk *>(header);
			if (initChunk->getNoInStreams()!=0 && initChunk->getNoOutStreams()!=0 && initChunk->getInitTag()!=0)
				trans = processInitArrived(initChunk, srcPort, destPort);
			i = numberOfChunks-1;
			delete initChunk;
			break;
		case INIT_ACK:
			sctpEV3<<"SCTPAssociationRcvMessage: INIT_ACK received\n";
			if (fsm->getState()==SCTP_S_COOKIE_WAIT)
			{
				SCTPInitAckChunk* initAckChunk;
				initAckChunk = check_and_cast<SCTPInitAckChunk *>(header);
				if (initAckChunk->getNoInStreams()!=0 && initAckChunk->getNoOutStreams()!=0 && initAckChunk->getInitTag()!=0)
					trans = processInitAckArrived(initAckChunk);
				else if (initAckChunk->getInitTag()==0)
				{
					sendAbort();
					sctpMain->removeAssociation(this);
				}
				i = numberOfChunks-1;
				delete initAckChunk;
			}
			else
				sctpEV3<<"INIT_ACK will be ignored\n";
			break;
		case COOKIE_ECHO:
			sctpEV3<<"SCTPAssociationRcvMessage: COOKIE_ECHO received\n";
			SCTPCookieEchoChunk* cookieEchoChunk;
			cookieEchoChunk = check_and_cast<SCTPCookieEchoChunk *>(header);
			trans = processCookieEchoArrived(cookieEchoChunk,src);
			delete cookieEchoChunk;
			break;
<<<<<<< HEAD
		case COOKIE_ACK: 
		
=======
		case COOKIE_ACK:

>>>>>>> 5b51aaa3
			sctpEV3<<"SCTPAssociationRcvMessage: COOKIE_ACK received\n";
			if (fsm->getState()==SCTP_S_COOKIE_ECHOED)
			{
				SCTPCookieAckChunk* cookieAckChunk;
				cookieAckChunk = check_and_cast<SCTPCookieAckChunk *>(header);
				trans = processCookieAckArrived();
				delete cookieAckChunk;
			}
			break;
<<<<<<< HEAD
		case DATA: 
		
			sctpEV3<<"\nSCTPAssociationRcvMessage: DATA received\n";
			if (fsm->getState()==SCTP_S_COOKIE_ECHOED)
				trans=performStateTransition(SCTP_E_RCV_COOKIE_ACK);
		
=======
		case DATA:

			sctpEV3<<"\nSCTPAssociationRcvMessage: DATA received\n";
			if (fsm->getState()==SCTP_S_COOKIE_ECHOED)
				trans=performStateTransition(SCTP_E_RCV_COOKIE_ACK);

>>>>>>> 5b51aaa3
			if (!(fsm->getState()==SCTP_S_SHUTDOWN_RECEIVED || fsm->getState()==SCTP_S_SHUTDOWN_ACK_SENT))
			{
				SCTPDataChunk* dataChunk;
				dataChunk = check_and_cast<SCTPDataChunk *>(header);
				if (dataChunk->getByteLength()-16>0)
				{
					dataChunkCount++;
					event=processDataArrived(dataChunk, dataChunkCount);
					if (event == SCTP_E_DELIVERED)
					{
						dataChunkReceived=true;
						dataChunkDelivered = true;
<<<<<<< HEAD
						state->sackAllowed = true;			
=======
						state->sackAllowed = true;
>>>>>>> 5b51aaa3
					}
					else if (event==SCTP_E_SEND || event==SCTP_E_IGNORE)
					{
						dataChunkReceived=true;
						state->sackAllowed = true;
					}
					else if (event==SCTP_E_DUP_RECEIVED)
					{
						dupReceived=true;
					}
				}
				else
				{
					sendAbort();
					sctpMain->removeAssociation(this);
				}
<<<<<<< HEAD
			
=======

>>>>>>> 5b51aaa3
				delete dataChunk;
			}
			trans = true;
			break;
<<<<<<< HEAD
		case SACK: 
=======
		case SACK:
>>>>>>> 5b51aaa3
		{
			CounterMap::iterator rtq=qCounter.roomRetransQ.find(remoteAddr);
			int32 scount;
			scount = qCounter.roomSumSendStreams;
			sctpEV3<<"SCTPAssociationRcvMessage: SACK received\n";
<<<<<<< HEAD
		
=======

>>>>>>> 5b51aaa3
			SCTPSackChunk* sackChunk;
			sackChunk = check_and_cast<SCTPSackChunk *>(header);
			processSackArrived(sackChunk);
			trans=true;
			sendAllowed=true;
			delete sackChunk;
			sctpEV3<<"state->lastTsnAck="<<state->lastTsnAck<<" state->lastTSN="<<state->lastTSN<<" getOutstandingBytes()="<<getOutstandingBytes()<<" transmissionQ->getQueueSize()="<<transmissionQ->getQueueSize()<<" scount="<<scount<<" fsm->getState()="<<fsm->getState()<<"\n";
			if ((state->lastTsnAck == state->lastTSN || (getOutstandingBytes()==0 && transmissionQ->getQueueSize()==0 && scount==0)) && fsm->getState() == SCTP_S_SHUTDOWN_PENDING)
			{
				sctpEV3<<"no more packets: send Shutdown\n";
				sendShutdown();
				trans=performStateTransition(SCTP_E_NO_MORE_OUTSTANDING);
				shutdownCalled=true;
			}
			else if (fsm->getState()==SCTP_S_SHUTDOWN_RECEIVED && getOutstandingBytes()==0)
			{
				sctpEV3<<"no more outstanding\n";
				sendShutdownAck(remoteAddr);
				trans=performStateTransition(SCTP_E_NO_MORE_OUTSTANDING);
			}
			break;
		}
		case ABORT:
			SCTPAbortChunk* abortChunk;
			abortChunk = check_and_cast<SCTPAbortChunk *>(header);
			sctpEV3<<"SCTPAssociationRcvMessage: ABORT with T-Bit "<<abortChunk->getT_Bit() << " received\n";
			if (sctpmsg->getTag() == localVTag || sctpmsg->getTag() == peerVTag)
			{
				sendIndicationToApp(SCTP_I_ABORT);
				trans=performStateTransition(SCTP_E_ABORT);
			}
			delete abortChunk;
			break;
<<<<<<< HEAD
		case HEARTBEAT: 
		
			sctpEV3<<"SCTPAssociationRcvMessage: HEARTBEAT received\n";
		
=======
		case HEARTBEAT:

			sctpEV3<<"SCTPAssociationRcvMessage: HEARTBEAT received\n";

>>>>>>> 5b51aaa3
			SCTPHeartbeatChunk* heartbeatChunk;
			heartbeatChunk = check_and_cast<SCTPHeartbeatChunk *>(header);
			if (!(fsm->getState()==SCTP_S_CLOSED ))
			{
				sendHeartbeatAck(heartbeatChunk, dest,src);
			}
			trans=true;
			delete heartbeatChunk;
			break;
		case HEARTBEAT_ACK:
<<<<<<< HEAD
		
			sctpEV3<<"SCTPAssociationRcvMessage: HEARTBEAT_ACK received\n";
			if (fsm->getState()==SCTP_S_COOKIE_ECHOED)
				trans=performStateTransition(SCTP_E_RCV_COOKIE_ACK);
		
=======

			sctpEV3<<"SCTPAssociationRcvMessage: HEARTBEAT_ACK received\n";
			if (fsm->getState()==SCTP_S_COOKIE_ECHOED)
				trans=performStateTransition(SCTP_E_RCV_COOKIE_ACK);

>>>>>>> 5b51aaa3
			SCTPHeartbeatAckChunk* heartbeatAckChunk;
			heartbeatAckChunk = check_and_cast<SCTPHeartbeatAckChunk *>(header);
			if (path)
				processHeartbeatAckArrived(heartbeatAckChunk, path);
			trans=true;
			delete heartbeatAckChunk;
			break;
		case SHUTDOWN:
			sctpEV3<<"Shutdown received\n";
			SCTPShutdownChunk* shutdownChunk;
			shutdownChunk = check_and_cast<SCTPShutdownChunk *>(header);
			if (shutdownChunk->getCumTsnAck()>state->lastTsnAck)
			{
				simtime_t rttEst=-1.0;
				dequeueAckedChunks(shutdownChunk->getCumTsnAck(), remoteAddr, &rttEst);
				state->lastTsnAck = shutdownChunk->getCumTsnAck();
			}
			trans=performStateTransition(SCTP_E_RCV_SHUTDOWN);
			sendIndicationToApp(SCTP_I_SHUTDOWN_RECEIVED);
			trans=true;
			delete shutdownChunk;
			break;
		case SHUTDOWN_ACK:
			sctpEV3<<"ShutdownAck received\n";
			if (fsm->getState()!=SCTP_S_ESTABLISHED)
			{
				SCTPShutdownAckChunk* shutdownAckChunk;
				shutdownAckChunk = check_and_cast<SCTPShutdownAckChunk *>(header);
				sendShutdownComplete();
				stopTimers();
				stopTimer(T2_ShutdownTimer);
				stopTimer(T5_ShutdownGuardTimer);
<<<<<<< HEAD
			
=======

>>>>>>> 5b51aaa3
				if (fsm->getState()==SCTP_S_SHUTDOWN_SENT || fsm->getState()==SCTP_S_SHUTDOWN_ACK_SENT)
				{
					trans=performStateTransition(SCTP_E_RCV_SHUTDOWN_ACK);
					sendIndicationToApp(SCTP_I_CLOSED);
					delete state->shutdownChunk;
				}
<<<<<<< HEAD
			
=======

>>>>>>> 5b51aaa3
				delete shutdownAckChunk;
			}
			break;
		case SHUTDOWN_COMPLETE:
			sctpEV3<<"Shutdown Complete arrived\n";
			SCTPShutdownCompleteChunk* shutdownCompleteChunk;
			shutdownCompleteChunk = check_and_cast<SCTPShutdownCompleteChunk *>(header);
			trans=performStateTransition(SCTP_E_RCV_SHUTDOWN_COMPLETE);
			sendIndicationToApp(SCTP_I_PEER_CLOSED);	// necessary for NAT-Rendezvous
			if (trans==true)
				stopTimers();
			stopTimer(T2_ShutdownTimer);
			stopTimer(T5_ShutdownGuardTimer);
			delete state->shutdownAckChunk;
			delete shutdownCompleteChunk;
			break;
		default: sctpEV3<<"different type\n"; break;
		}
<<<<<<< HEAD
	
=======

>>>>>>> 5b51aaa3
		if (i==numberOfChunks-1 && (dataChunkReceived || dupReceived))
		{
			sendAllowed=true;
			sctpEV3<<"i="<<i<<" sendAllowed=true; scheduleSack\n";
			scheduleSack();
			if (fsm->getState()==SCTP_S_SHUTDOWN_SENT && state->ackState>=sackFrequency)
				sendSack();
		}

<<<<<<< HEAD
					
=======

>>>>>>> 5b51aaa3
		/* send any new DATA chunks, SACK chunks, HB chunks etc. */
		if ((fsm->getState()==SCTP_S_ESTABLISHED || fsm->getState()==SCTP_S_SHUTDOWN_PENDING) && sendAllowed && !shutdownCalled)
		{
			sctpEV3<<"SCTPRcvMessage 449:sendAll to primaryPath:"<<state->primaryPathIndex<<"\n";
			sendAll(state->primaryPathIndex);
			if (remoteAddr!=state->primaryPathIndex)
			{
				sctpEV3<<"SCTPRcvMessage 453:sendAll to remoteAddr: "<<remoteAddr<<"\n";
				sendAll(remoteAddr);
			}
<<<<<<< HEAD
			
=======

>>>>>>> 5b51aaa3
		}
	}
	disposeOf(state->sctpmsg);
	sctpEV3<<"trans="<<trans<<"\n";
	return trans;
}

bool SCTPAssociation::processInitArrived(SCTPInitChunk* initchunk, int32 srcPort, int32 destPort)
{
	SCTPAssociation* assoc;
	char timername[70];
	bool trans = false;
	InterfaceTableAccess interfaceTableAccess;
	AddressVector adv;
	sctpEV3<<"processInitArrived\n";
	if (fsm->getState()==SCTP_S_CLOSED)
	{
		sctpEV3<<"fork="<<state->fork<<" initReceived="<<state->initReceived<<"\n";
		if (state->fork && !state->initReceived)
		{
			sctpEV3<<"cloneAssociation\n";
			assoc = cloneAssociation();
			sctpEV3<<"addForkedAssociation\n";
			sctpMain->addForkedAssociation(this, assoc, localAddr, remoteAddr, srcPort, destPort);

			sctpEV3 << "Connection forked: this connection got new assocId=" << assocId << ", "
				"spinoff keeps LISTENing with assocId=" << assoc->assocId << "\n";
			sprintf(timername, "T2_SHUTDOWN of assoc %d", assocId);
			T2_ShutdownTimer->setName(timername);
			sprintf(timername, "SACK_TIMER of assoc %d", assocId);
			SackTimer->setName(timername);
			sprintf(timername, "T1_INIT of assoc %d", assocId);
			T1_InitTimer->setName(timername);
		}
		else
		{
			sctpMain->updateSockPair(this, localAddr, remoteAddr, srcPort, destPort);

		}
		if (!state->initReceived)
		{
			state->initReceived = true;
			state->initialPrimaryPath = remoteAddr;
			state->primaryPathIndex = remoteAddr;
			if (initchunk->getAddressesArraySize()==0)
			{
				SCTPPathVariables* rPath = new SCTPPathVariables(remoteAddr, this);
				sctpPathMap[rPath->remoteAddress] = rPath;
				qCounter.roomTransQ[rPath->remoteAddress] = 0;
				qCounter.roomRetransQ[rPath->remoteAddress] = 0;
				qCounter.bookedTransQ[rPath->remoteAddress] = 0;
			}
			initPeerTsn=initchunk->getInitTSN();
			state->cTsnAck = initPeerTsn - 1;
			state->initialPeerRwnd = initchunk->getA_rwnd();
			state->peerRwnd = state->initialPeerRwnd;
			localVTag= initchunk->getInitTag();
			numberOfRemoteAddresses =initchunk->getAddressesArraySize();
			IInterfaceTable *ift = interfaceTableAccess.get();
			state->localAddresses.clear();
			if (localAddressList.front() == IPvXAddress("0.0.0.0"))
			{
				for (int32 i=0; i<ift->getNumInterfaces(); ++i)
				{
					//if (ift->getInterface(i)->ipv4()!=NULL)
					if (ift->getInterface(i)->ipv4Data()!=NULL)
					{
						//adv.push_back(ift->getInterface(i)->ipv4()->getIPAddress());
						adv.push_back(ift->getInterface(i)->ipv4Data()->getIPAddress());
					}
					else if (ift->getInterface(i)->ipv6Data()!=NULL)
					{
						adv.push_back(ift->getInterface(i)->ipv6Data()->getAddress(0));
					}
				}
			}
			else
			{
				adv = localAddressList;
			}
			uint32 rlevel = getLevel(remoteAddr);
			if (rlevel>0)
				for (AddressVector::iterator i=adv.begin(); i!=adv.end(); ++i)
				{
					if (getLevel((*i))>=rlevel)
					{
						sctpMain->addLocalAddress(this, (*i));
						state->localAddresses.push_back((*i));
					}
				}
			for (uint32 j=0; j<initchunk->getAddressesArraySize(); j++)
			{
				// skip IPv6 because we can't send to them yet
				if (initchunk->getAddresses(j).isIPv6())
					continue;
				// set path variables for this pathlocalAddresses
				SCTPPathVariables* path = new SCTPPathVariables(initchunk->getAddresses(j), this);
				for (AddressVector::iterator k=state->localAddresses.begin(); k!=state->localAddresses.end(); ++k)
				{
					sctpMain->addRemoteAddress(this,(*k), initchunk->getAddresses(j));
					this->remoteAddressList.push_back(initchunk->getAddresses(j));
<<<<<<< HEAD
				}		
=======
				}
>>>>>>> 5b51aaa3
				sctpPathMap[path->remoteAddress] = path;
				qCounter.roomTransQ[path->remoteAddress] = 0;
				qCounter.roomRetransQ[path->remoteAddress] = 0;
				qCounter.bookedTransQ[path->remoteAddress] = 0;
			}
			SCTPPathMap::iterator ite=sctpPathMap.find(remoteAddr);
			if (ite==sctpPathMap.end())
			{
				SCTPPathVariables* path = new SCTPPathVariables(remoteAddr, this);
				sctpPathMap[remoteAddr] = path;
				qCounter.roomTransQ[remoteAddr] = 0;
				qCounter.roomRetransQ[remoteAddr] = 0;
				qCounter.bookedTransQ[remoteAddr] = 0;
			}
			trans=performStateTransition(SCTP_E_RCV_INIT);
			if (trans)
			{
				sendInitAck(initchunk);
			}
		}
		else if (fsm->getState()==SCTP_S_CLOSED)
		{
			trans=performStateTransition(SCTP_E_RCV_INIT);
			if (trans)
				sendInitAck(initchunk);
		}
		else
			trans = true;
	}
	else if (fsm->getState()==SCTP_S_COOKIE_WAIT) //INIT-Collision
	{
		sctpEV3<<"INIT collision: send Init-Ack\n";
<<<<<<< HEAD
		sendInitAck(initchunk);  
=======
		sendInitAck(initchunk);
>>>>>>> 5b51aaa3
		trans=true;
	}
	else if (fsm->getState()==SCTP_S_COOKIE_ECHOED || fsm->getState()==SCTP_S_ESTABLISHED)
	{
		// check, whether a new address has been added
		bool addressPresent = false;
		for (uint32 j=0; j<initchunk->getAddressesArraySize(); j++)
		{
			if (initchunk->getAddresses(j).isIPv6())
				continue;
			for (AddressVector::iterator k=remoteAddressList.begin(); k!=remoteAddressList.end(); ++k)
			{
				if ((*k)==(initchunk->getAddresses(j)))
				{
					addressPresent = true;
					break;
				}
			}
			if (!addressPresent)
			{
				sendAbort();
				return true;
			}
		}
		sendInitAck(initchunk);
		trans=true;
	}
	else if (fsm->getState()==SCTP_S_SHUTDOWN_ACK_SENT)
		trans = true;
	printSctpPathMap();
	return trans;
}


bool SCTPAssociation::processInitAckArrived(SCTPInitAckChunk* initAckChunk)
{
	bool trans = false;
	if (fsm->getState()==SCTP_S_COOKIE_WAIT)
	{
		sctpEV3<<"State is COOKIE_WAIT, Cookie_Echo has to be sent\n";
		stopTimer(T1_InitTimer);
		state->initRexmitTimeout = SCTP_TIMEOUT_INIT_REXMIT;
		trans=performStateTransition(SCTP_E_RCV_INIT_ACK);
		//delete state->initChunk; will be deleted when state ESTABLISHED is entered
		if (trans)
		{
			state->initialPrimaryPath = remoteAddr;
			state->primaryPathIndex = remoteAddr;
			initPeerTsn=initAckChunk->getInitTSN();
			localVTag= initAckChunk->getInitTag();
			state->cTsnAck = initPeerTsn - 1;
			state->initialPeerRwnd = initAckChunk->getA_rwnd();
			state->peerRwnd = state->initialPeerRwnd;
			remoteAddressList.clear();
			numberOfRemoteAddresses =initAckChunk->getAddressesArraySize();
			sctpEV3<<"number of remote addresses in initAck="<<numberOfRemoteAddresses<<"\n";
			for (uint32 j=0; j<numberOfRemoteAddresses; j++)
			{
				if (initAckChunk->getAddresses(j).isIPv6())
					continue;
				for (AddressVector::iterator k=state->localAddresses.begin(); k!=state->localAddresses.end(); ++k)
				{
					if (!((*k).isUnspecified()))
					{
						sctpEV3<<"addPath "<<initAckChunk->getAddresses(j)<<"\n";
						sctpMain->addRemoteAddress(this,(*k), initAckChunk->getAddresses(j));
						this->remoteAddressList.push_back(initAckChunk->getAddresses(j));
						addPath(initAckChunk->getAddresses(j));
					}
				}
			}
			SCTPPathMap::iterator ite=sctpPathMap.find(remoteAddr);
			if (ite==sctpPathMap.end())
			{
				SCTPPathVariables* path = new SCTPPathVariables(remoteAddr, this);
				sctpPathMap[remoteAddr] = path;
				qCounter.roomTransQ[remoteAddr] = 0;
				qCounter.roomRetransQ[remoteAddr] = 0;
				qCounter.bookedTransQ[remoteAddr] = 0;
			}
<<<<<<< HEAD
	
=======

>>>>>>> 5b51aaa3
			inboundStreams = ((initAckChunk->getNoOutStreams()<inboundStreams)?initAckChunk->getNoOutStreams():inboundStreams);
			outboundStreams = ((initAckChunk->getNoInStreams()<outboundStreams)?initAckChunk->getNoInStreams():outboundStreams);
			(this->*ssFunctions.ssInitStreams)(inboundStreams, outboundStreams);
			sendCookieEcho(initAckChunk);
		}
		startTimer(T1_InitTimer, state->initRexmitTimeout);
<<<<<<< HEAD
	
=======

>>>>>>> 5b51aaa3
	}
	else
		sctpEV3<<"State="<<fsm->getState()<<"\n";
	printSctpPathMap();
	return trans;
}



bool SCTPAssociation::processCookieEchoArrived(SCTPCookieEchoChunk* cookieEcho, IPvXAddress addr)
{
	bool trans = false;
	SCTPCookie* cookie = check_and_cast<SCTPCookie*>(cookieEcho->getStateCookie());
	if (cookie->getCreationTime()+(int32)sctpMain->par("validCookieLifetime")<simulation.getSimTime())
	{
		sctpEV3<<"stale Cookie: sendAbort\n";
		sendAbort();
		delete cookie;
		return trans;
	}
	if (fsm->getState()==SCTP_S_CLOSED)
	{
		if (cookie->getLocalTag()!=localVTag || cookie->getPeerTag() != peerVTag)
		{
			bool same=true;
			for (int32 i=0; i<32; i++)
			{
				if (cookie->getLocalTieTag(i)!=state->localTieTag[i])
				{
					same = false;
					break;
				}
				if (cookie->getPeerTieTag(i)!=state->peerTieTag[i])
				{
					same = false;
					break;
				}
			}
			if (!same)
			{
				sendAbort();
				delete cookie;
				return trans;
			}
		}
<<<<<<< HEAD
	
=======

>>>>>>> 5b51aaa3
		sctpEV3<<"State is CLOSED, Cookie_Ack has to be sent\n";
		trans=performStateTransition(SCTP_E_RCV_VALID_COOKIE_ECHO);
		if (trans)
			sendCookieAck(addr);//send to address
	}
	else if (fsm->getState()==SCTP_S_ESTABLISHED || fsm->getState()==SCTP_S_COOKIE_WAIT || fsm->getState()==SCTP_S_COOKIE_ECHOED)
	{
		sctpEV3<<"State is not CLOSED, but COOKIE_ECHO received. Compare the Tags\n";
		// case A: Peer restarted, retrieve information from cookie
		if (cookie->getLocalTag()!=localVTag && cookie->getPeerTag() != peerVTag )
		{
			bool same=true;
			for (int32 i=0; i<32; i++)
			{
				if (cookie->getLocalTieTag(i)!=state->localTieTag[i])
				{
					same = false;
					break;
				}
				if (cookie->getPeerTieTag(i)!=state->peerTieTag[i])
				{
					same = false;
					break;
				}
			}
			if (same)
			{
				localVTag = cookie->getLocalTag();
				peerVTag = cookie->getPeerTag();
				sendCookieAck(addr);
			}
		}
		// case B: Setup collision, retrieve information from cookie
		else if (cookie->getPeerTag()==peerVTag && (cookie->getLocalTag()!=localVTag || cookie->getLocalTag()==0))
		{
			localVTag = cookie->getLocalTag();
			peerVTag = cookie->getPeerTag();
			performStateTransition(SCTP_E_RCV_VALID_COOKIE_ECHO);
			sendCookieAck(addr);
		}
		else if (cookie->getPeerTag()==peerVTag && cookie->getLocalTag()==localVTag)
		{
			sendCookieAck(addr); //send to address src
		}
		trans=true;
	}
	else
	{
		sctpEV3<<"State="<<fsm->getState()<<"\n";
		trans = true;
	}
	delete cookie;
	return trans;
}

bool SCTPAssociation::processCookieAckArrived()
{
bool trans=false;

	if (fsm->getState()==SCTP_S_COOKIE_ECHOED)
	{
		stopTimer(T1_InitTimer);
		trans=performStateTransition(SCTP_E_RCV_COOKIE_ACK);
		if (state->cookieChunk->getCookieArraySize()==0)
		{
				delete state->cookieChunk->getStateCookie();
		}
		delete state->cookieChunk;
<<<<<<< HEAD
		return trans;		
=======
		return trans;
>>>>>>> 5b51aaa3
	}
	else
		sctpEV3<<"State="<<fsm->getState()<<"\n";

	return trans;
}



SCTPEventCode SCTPAssociation::processSackArrived(SCTPSackChunk* sackChunk)
{
	uint32 tsna, ackedBytes=0, osb=0, bufferPosition=0, osbPathBefore, osbBefore, lo, hi, hiAcked;
	uint64 arwnd;
	uint16 numGaps, numDups;
	bool ctsnaAdvanced = false, rtxNecessary=false, lowestTsnRetransmitted = false;
	SCTPDataVariables *datVar;
	simtime_t  timeDiff, rttEst = -1.0;
	SCTPPathVariables* path;
	IPvXAddress pathId, pid;

	tsna=sackChunk->getCumTsnAck();
	arwnd = sackChunk->getA_rwnd();
	numGaps=sackChunk->getNumGaps();
	numDups=sackChunk->getNumDupTsns();
	hiAcked = tsna;
	pathId = remoteAddr;
	path=getPath(pathId);

	path->pathRcvdTSN->record(tsna);
	sctpEV3<<simulation.getSimTime()<<" processSackArrived at "<<localAddr<<": tsna="<<tsna<<" arwnd="<<arwnd<<"  numGaps="<<numGaps<<"  numDups="<<numDups<<" osb on path "<<pathId<<"="<<path->outstandingBytes<<" highestTsnReceived="<<state->highestTsnReceived<<" highestTsnAcked="<<state->highestTsnAcked<<" lastTsnAcked="<<state->lastTsnAck<<"\n";
	if ((int32)path->outstandingBytes<0)
		opp_error("rcv %d ,tsna=%d",__LINE__, tsna);
	for (int32 j=0; j<numGaps; j++)
	{
		sctpEV3<<sackChunk->getGapStart(j)<<" - "<<sackChunk->getGapStop(j)<<"\n";
	}
	for(SCTPPathMap::iterator it=sctpPathMap.begin(); it!=sctpPathMap.end(); it++)
	{
		it->second->requiresRtx = false;
		if (it->second->remoteAddress == pathId)
			it->second->lastAckTime = simulation.getSimTime();
	}

	if (state->zeroWindowProbing && arwnd>0)
		state->zeroWindowProbing = false;

	osbPathBefore = path->outstandingBytes;
	osbBefore = getOutstandingBytes();
	sctpEV3<<"osb="<<osbPathBefore<<", osbPathBefore="<<osbPathBefore<<"\n";

	if (tsnGt(tsna, state->lastTsnAck))
	{
		/* we have got new chunks acked, and our cum ack point is advanced... */
		/* depending on the parameter osbWithHeader ackedBytes are with or without the header bytes*/
		ackedBytes = dequeueAckedChunks(tsna, pathId, &rttEst); // chunks with tsn between lastTsnAck and tsna are removed from the transmissionQ and the retransmissionQ; outstandingBytes are decreased

		state->lastTsnAck = tsna;
		ctsnaAdvanced = true;
	}
	else if (tsnLt(tsna, state->lastTsnAck))
	{

		sctpEV3<<"processSackArrived : stale CTSNA....returning";
<<<<<<< HEAD
	
		return SCTP_E_IGNORE;
	}

	if (state->fastRecoveryActive) 
=======

		return SCTP_E_IGNORE;
	}

	if (state->fastRecoveryActive)
>>>>>>> 5b51aaa3
	{
		if (tsnGt(state->lastTsnAck, state->fastRecoveryExitPoint) || (state->lastTsnAck == state->fastRecoveryExitPoint))
		{

			sctpEV3<<"===> Leaving FAST RECOVERY !!! CTSNA == "<<state->lastTsnAck<<" <==\n";
<<<<<<< HEAD
		
=======

>>>>>>> 5b51aaa3
			state->fastRecoveryActive = false;
			state->fastRecoveryExitPoint = 0;
		}
	}

<<<<<<< HEAD
	if (numGaps == 0 && tsnLt(tsna, state->highestTsnAcked)) 
=======
	if (numGaps == 0 && tsnLt(tsna, state->highestTsnAcked))
>>>>>>> 5b51aaa3
	{
		sctpEV3<<"numGaps=0 && tsna "<<tsna<<" < highestTsnAcked "<<state->highestTsnAcked<<"\n";
		SCTPQueue::PayloadQueue::iterator pq;
		uint32 i=state->highestTsnAcked;
		pq=retransmissionQ->payloadQueue.find(i);
		while (i>=tsna+1)
		{
			if (pq!=retransmissionQ->payloadQueue.end())
			{
				if (pq->second->hasBeenAcked)
				{
					pq->second->hasBeenAcked=false;
					if (!pq->second->countsAsOutstanding)	//12.06.08
					{
						if (i>tsna+1 && retransmissionQ->payloadQueue.find(i-1)->second->hasBeenAcked)
							state->highestTsnAcked = i-1;  //I.R.
						else
							state->highestTsnAcked = tsna;
						#ifdef PKT
						tsnWasReneged(pq->second);
						#else
						sctpEV3<<"tsn "<<pq->second->tsn<<" has been removed\n";
						pq->second->hasBeenRemoved = true;
						pq->second->gapReports = 1;
						if (!getPath(pq->second->lastDestination)->T3_RtxTimer->isScheduled())
							startTimer(getPath(pq->second->lastDestination)->T3_RtxTimer, getPath(pq->second->lastDestination)->pathRto);
						sctpEV3<<"highestTsnAcked now "<<state->highestTsnAcked<<"\n";
						#endif
					}
				}
			}
			i--;
			pq=retransmissionQ->payloadQueue.find(i);
		}
	}

<<<<<<< HEAD
	
=======

>>>>>>> 5b51aaa3
	if (numGaps > 0 && !retransmissionQ->payloadQueue.empty())
	{

		sctpEV3<<"We got "<<numGaps<<" GAP reports\n";
		sctpEV3<<"tsna="<<tsna<<"  nextTSN="<<state->nextTSN<<"\n";
<<<<<<< HEAD
	
=======

>>>>>>> 5b51aaa3
		/* we got fragment reports...check for newly acked chunks */
		uint32 queuedChunks=retransmissionQ->payloadQueue.size();
		sctpEV3<<"number of chunks in retransmissionQ: "<<queuedChunks<<" highestGapStop: "<<sackChunk->getGapStop(numGaps-1)<<" highestTsnAcked: "<<state->highestTsnAcked<<"\n";

		SCTPQueue::PayloadQueue::iterator pq;
<<<<<<< HEAD
		
=======

>>>>>>> 5b51aaa3
		//highest gapStop smaller than highestTsnAcked: there might have been reneging
		if (tsnLt(sackChunk->getGapStop(numGaps-1), state->highestTsnAcked))
		{
			uint32 i=state->highestTsnAcked;
			pq=retransmissionQ->payloadQueue.find(i);
			while (i>=sackChunk->getGapStop(numGaps-1)+1)
			{
				sctpEV3<<"looking for TSN "<<i<<" in retransmissionQ\n";
				if (pq != retransmissionQ->payloadQueue.end())
				{
					if (pq->second->hasBeenAcked)
					{
						pq->second->hasBeenAcked=false;
						sctpEV3<<i<<" was found. It has been set to hasBeenAcked=false.\n";
						if (pq->second->countsAsOutstanding)
						{
							pq->second->countsAsOutstanding = false; //I.R. FIXME:
							getPath(pq->second->lastDestination)->outstandingBytes -= (pq->second->booksize);
							sctpEV3<<"osb="<<getPath(pq->second->lastDestination)->outstandingBytes<<"\n";
							CounterMap::iterator i=qCounter.roomRetransQ.find(getPath(pq->second->lastDestination)->remoteAddress);
								i->second -= ADD_PADDING(pq->second->booksize+SCTP_DATA_CHUNK_LENGTH);
						}

						if (retransmissionQ->payloadQueue.find(i-1)!=retransmissionQ->payloadQueue.end() &&  retransmissionQ->payloadQueue.find(i-1)->second->hasBeenAcked)
							state->highestTsnAcked = i-1;  //I.R. 12.06.08
						#ifdef PKT
						tsnWasReneged(pq->second);
						#else
						sctpEV3<<"tsn "<<pq->second->tsn<<" was removed\n";
						pq->second->hasBeenRemoved = true;
						pq->second->hasBeenAcked = false;  //12.06.08
						if (!getPath(pq->second->lastDestination)->T3_RtxTimer->isScheduled())
							startTimer(getPath(pq->second->lastDestination)->T3_RtxTimer, getPath(pq->second->lastDestination)->pathRto);
						pq->second->gapReports = 1;
						sctpEV3<<"highestTsnAcked now "<<state->highestTsnAcked<<"\n";
						#endif
					}
				}
				else
					sctpEV3<<"TSN "<<i<<" not found in retransmissionQ\n";
				i--;
				pq=retransmissionQ->payloadQueue.find(i);
			}
		}
<<<<<<< HEAD
	
=======

>>>>>>> 5b51aaa3
		//looking for changes in the gap reports
		for (int32 key=0; key<numGaps; key++)
		{
			lo = sackChunk->getGapStart(key);
			hi = sackChunk->getGapStop(key);
			sctpEV3<<"examine TSNs between "<<lo<<" and "<<hi<<"\n";
			for (uint32 pos=lo; pos<=hi; pos++)
			{
				datVar = retransmissionQ->getVar(pos);
				if (datVar)
<<<<<<< HEAD
				{	
=======
				{
>>>>>>> 5b51aaa3
					/*sctpEV3<<"TSN "<<datVar->tsn<<" found in retransmissionQ\n";
					sctpEV3<<"acked="<<datVar->hasBeenAcked<<", abandoned="<<datVar->hasBeenAbandoned<<", removed="<<datVar->hasBeenRemoved<<"\n";*/
					pmClearPathCounter(datVar->lastDestination);
					if (datVar->numberOfTransmissions == 1 && datVar->lastDestination == pathId && datVar->hasBeenAcked == false && datVar->hasBeenRemoved == false)
					{
						timeDiff = simulation.getSimTime() - datVar->sendTime;
						if (timeDiff < rttEst || rttEst == -1.0)
						{
							rttEst = timeDiff;
<<<<<<< HEAD
						} 
						
						sctpEV3<<simulation.getSimTime()<<" processSackArrived: computed rtt time diff == "<<timeDiff<<" for TSN "<<datVar->tsn<<"\n";
					
=======
						}

						sctpEV3<<simulation.getSimTime()<<" processSackArrived: computed rtt time diff == "<<timeDiff<<" for TSN "<<datVar->tsn<<"\n";

>>>>>>> 5b51aaa3
					}
					if (datVar->hasBeenAcked == false && datVar->hasBeenAbandoned == false && datVar->hasBeenRemoved == false)
					{
						ackedBytes += (datVar->booksize);
						sctpEV3<<simulation.getSimTime()<<": "<<datVar->tsn<<" added to newly acked bytes:  "<<ackedBytes<<"\n";
						if (datVar->tsn > hiAcked)
							hiAcked = datVar->tsn;
						datVar->hasBeenAcked = true;
						if (datVar->countsAsOutstanding)
						{
<<<<<<< HEAD
						
=======

>>>>>>> 5b51aaa3
							sctpEV3<<"outstanding\n";
							sctpEV3<<"lastDestination="<<datVar->lastDestination<<"\n";
							sctpEV3<<"booksize="<<datVar->booksize<<"\n";
							sctpEV3<<"outstanding bytes on path="<<getPath(datVar->lastDestination)->outstandingBytes<<"\n";

							getPath(datVar->lastDestination)->outstandingBytes -= datVar->booksize;
							datVar->countsAsOutstanding = false;
							sctpEV3<<"osb="<<getPath(datVar->lastDestination)->outstandingBytes<<"\n";
							CounterMap::iterator i=qCounter.roomRetransQ.find(getPath(datVar->lastDestination)->remoteAddress);
								i->second -= ADD_PADDING(datVar->booksize+SCTP_DATA_CHUNK_LENGTH);
						}
						if (transmissionQ->getVar(datVar->tsn))  //2.1.07
						{
							sctpEV3<<"found tsn "<<datVar->tsn<<" in transmissionQ. Remove Message.\n";
							transmissionQ->removeMsg(datVar->tsn);
							CounterMap::iterator q = qCounter.roomTransQ.find(datVar->nextDestination);
							q->second-=ADD_PADDING(datVar->len/8+SCTP_DATA_CHUNK_LENGTH);
							CounterMap::iterator qb=qCounter.bookedTransQ.find(datVar->nextDestination);
							qb->second-=datVar->booksize;
<<<<<<< HEAD
						
						
						}
						sctpEV3<<"not outstanding\n";
					
					
						datVar->gapReports = 0;	
					} 
				}
			
			}			 
=======


						}
						sctpEV3<<"not outstanding\n";


						datVar->gapReports = 0;
					}
				}

			}
>>>>>>> 5b51aaa3
		}
		lo = tsna;
		//examine chunks between the gap reports; they might have to be retransmitted or they could have been removed
		for (int32 key=0; key<numGaps; key++)
		{
			hi = sackChunk->getGapStart(key);

			for (uint32 i = lo+1; i<=hi-1; i++)
			{
				pq=retransmissionQ->payloadQueue.find(i);
				if (pq != retransmissionQ->payloadQueue.end())
				{
					sctpEV3<<"TSN "<<pq->second->tsn<<"\t";
					if (pq->second->hasBeenAcked)
					{
						sctpEV3<<" has been acked\n";
						pq->second->hasBeenAcked=false;
						if (pq->second->countsAsOutstanding)
						{
							sctpEV3<<"counts as outstanding\n";
							pq->second->countsAsOutstanding = false;
							getPath(pq->second->lastDestination)->outstandingBytes -= (pq->second->booksize);
							sctpEV3<<"osb="<<getPath(pq->second->lastDestination)->outstandingBytes<<"\n";
							CounterMap::iterator i=qCounter.roomRetransQ.find(getPath(pq->second->lastDestination)->remoteAddress);
								i->second -= ADD_PADDING(pq->second->booksize+SCTP_DATA_CHUNK_LENGTH);
						}
						#ifdef PKT
						tsnWasReneged(pq->second);
						#else
						sctpEV3<<"not PKT: TSN "<<pq->second->tsn<<"hasBeenRemoved\n";
						pq->second->hasBeenRemoved = true;
						pq->second->gapReports = 1;
						if (!getPath(pq->second->lastDestination)->T3_RtxTimer->isScheduled())
							startTimer(getPath(pq->second->lastDestination)->T3_RtxTimer, getPath(pq->second->lastDestination)->pathRto);
						#endif
					}
					else
					{
						sctpEV3<<" has not been acked, hiAcked="<<hiAcked<<" countsAsOutstanding="<<pq->second->countsAsOutstanding<<"\n";
						if (hiAcked > pq->second->tsn)
						{
							pq->second->gapReports++;
							sctpEV3<<"increase gap reports of TSN "<<pq->second->tsn<<" to "<<pq->second->gapReports<<"\n";
							if (pq->second->gapReports >= (uint32) sctpMain->par("numGapReports"))
							{
								/* chunks are only fast retransmitted once */
bool fastRtx = false;
	fastRtx = ((pq->second->hasBeenFastRetransmitted == false) && (pq->second->numberOfRetransmissions==0));
								if (fastRtx)
								{
									sctpEV3<<simulation.getSimTime()<<" Got "<<pq->second->gapReports<<" gap_reports, scheduling "<<pq->second->tsn<<" for RTX\n";
									sctpEV3<<"last sendTime for TSN "<<pq->second->tsn<<" was "<<pq->second->sendTime<<". RTT for path "<<pq->second->lastDestination<<" is "<<getPath(pq->second->lastDestination)->srtt<<"\n";
<<<<<<< HEAD
								
=======

>>>>>>> 5b51aaa3

									SCTPQueue::PayloadQueue::iterator it=transmissionQ->payloadQueue.find(pq->second->tsn);
									if (it==transmissionQ->payloadQueue.end())
									{
<<<<<<< HEAD
									
=======

>>>>>>> 5b51aaa3
										SCTP::AssocStatMap::iterator iter=sctpMain->assocStatMap.find(assocId);
										iter->second.numFastRtx++;
										sctpEV3<<"insert in transmissionQ tsn="<<pq->second->tsn<<"\n";
										pq->second->hasBeenFastRetransmitted = true;
										IPvXAddress oldPid=pq->second->lastDestination;
										pid = getNextDestination(pq->second);
										pq->second->nextDestination = pid;
										if (pq->second->countsAsOutstanding)
										{
										getPath(pq->second->lastDestination)->outstandingBytes -= pq->second->booksize;
										pq->second->countsAsOutstanding = false;
										CounterMap::iterator i=qCounter.roomRetransQ.find(getPath(pq->second->lastDestination)->remoteAddress);
											i->second -= ADD_PADDING(pq->second->booksize+SCTP_DATA_CHUNK_LENGTH);
										}
										if (!transmissionQ->checkAndInsertVar(pq->second->tsn, pq->second))
										{
<<<<<<< HEAD
										
											ev<<"Fast RTX: cannot add message/chunk (TSN="<<pq->second->tsn<<") to the transmission Q\n";
										
=======

											ev<<"Fast RTX: cannot add message/chunk (TSN="<<pq->second->tsn<<") to the transmission Q\n";

>>>>>>> 5b51aaa3
										}
										else
										{
											CounterMap::iterator q = qCounter.roomTransQ.find(pq->second->nextDestination);
											q->second+=ADD_PADDING(pq->second->len/8+SCTP_DATA_CHUNK_LENGTH);
											CounterMap::iterator qb=qCounter.bookedTransQ.find(pq->second->nextDestination);
											qb->second+=pq->second->booksize;
											sctpEV3<<"Fast RTX: "<<transmissionQ->getQueueSize()<<" chunks = "<<q->second<<"bytes. OldPid="<<oldPid<<", newPid="<<pid<<"\n";
										}
										path->requiresRtx = true;
										rtxNecessary = true;
										if(bufferPosition == 0)
											lowestTsnRetransmitted = true;
									}
								}
							}
						}
						else
						{
							pq->second->hasBeenFastRetransmitted = false;
							sctpEV3<<"TSN "<<pq->second->tsn<<" countsAsOutstanding="<<pq->second->countsAsOutstanding<<"\n";
							if (hiAcked > pq->second->tsn)
								pq->second->gapReports++;
						}
					}
				}
				else
					sctpEV3<<"TSN "<<i<<" not found in retransmissionQ\n";
			}
			lo = sackChunk->getGapStop(key);
		}

		state->highestTsnAcked = sackChunk->getGapStop(numGaps-1);
		if (state->highestTsnAcked < state->nextTSN-1)
		{
			SCTPQueue::PayloadQueue::iterator iter;

			for (uint32 i=state->highestTsnAcked+1; i< state->nextTSN; i++)
			{
				iter=retransmissionQ->payloadQueue.find(i);
				if (iter!=retransmissionQ->payloadQueue.end())
				{
					iter->second->hasBeenAcked=false;
				}
			}
		}
	}
		/* update RTT measurement for newly acked data chunks */
	sctpEV3<<simulation.getSimTime()<<": SACK: rtt="<<rttEst<<", ackedBytes="<<ackedBytes<<", pathId="<<pathId<<"\n";
	pmRttMeasurement(pathId, rttEst, ackedBytes);

	osb = getOutstandingBytes();

	/* compute current receiver window */
	state->peerRwnd = arwnd - osb;

	// position of statement changed 20.07.05 I.R.
	if ((int32)(state->peerRwnd)< 0) state->peerRwnd= 0;

	if (state->peerRwnd > state->initialPeerRwnd)
		state->peerRwnd = state->initialPeerRwnd;

	sctpEV3<<"rwnd set to "<<state->peerRwnd<<" ("<<arwnd<<"-"<<osb<<")\n";
	sctpEV3<<"pathFlow="<<state->peerRwnd/rttEst<<"="<<state->peerRwnd<<"/"<<rttEst<<"\n";
	sctpEV3<<"state->peerRwnd now "<<state->peerRwnd<<"\n";
	if (arwnd == 1 || state->peerRwnd < state->swsLimit || arwnd == 0)
	{
		sctpEV3<<"processSackArrived: arwnd="<<arwnd<<" state->peerRwnd="<<state->peerRwnd<<" set peerWindowFull\n";
		state->peerWindowFull = true;
	}
	else
	{
		state->peerWindowFull = false;
		state->zeroWindowProbing = false;
	}


<<<<<<< HEAD
	if (ackedBytes > 0) 
	{	
=======
	if (ackedBytes > 0)
	{
>>>>>>> 5b51aaa3
		/* adjust congestion control variables for the corresponding path */

		sctpEV3<<"processSackArrived: "<<ackedBytes<<" bytes were acked\n";
		(this->*ccFunctions.ccUpdateBytesAcked)(ackedBytes, osbBefore,  ctsnaAdvanced, pathId, osbPathBefore, osb);
<<<<<<< HEAD
	} 

	if (osb == 0) 
=======
	}

	if (osb == 0)
>>>>>>> 5b51aaa3
	{
		for (SCTPPathMap::iterator iter=sctpPathMap.begin(); iter!=sctpPathMap.end(); iter++)
		{
			stopTimer(iter->second->T3_RtxTimer);
		}
		if (arwnd == 0)
			state->zeroWindowProbing = true;

	}
	else
	{
		sctpEV3<<"outstandingBytes on path "<<pathId<<" = "<<getPath(pathId)->outstandingBytes<<"\n";
		/* there is still something outstanding */
		if (getPath(pathId)->outstandingBytes == 0)
		{
			/* if all data is acked on **this path** stop T3 timer */
			stopTimer(getPath(pathId)->T3_RtxTimer);
		}
		else if (ctsnaAdvanced)
		{
			/* if new data is ACKED, restart T3 timer */

			sctpEV3<<"CTSNA was advanced to "<<state->lastTsnAck<<" by incoming SACK chunk, now restart T3 timer for path id "<<(pathId)<<"\n";
			stopTimer(getPath(pathId)->T3_RtxTimer);
			startTimer(getPath(pathId)->T3_RtxTimer,getPath(pathId)->pathRto);
		}
		else
		/* AJ - added next clause - 07.04.2004 - also restart T3 timer, when lowest TSN is rtx'ed */
			if (lowestTsnRetransmitted == true)
			{

				sctpEV3<<"Lowest tsn "<<state->lastTsnAck<<" was retransmitted, now restart T3 timer for path id "<<(pathId)<<"\n";
				stopTimer(getPath(pathId)->T3_RtxTimer);
<<<<<<< HEAD
				startTimer(getPath(pathId)->T3_RtxTimer,getPath(pathId)->pathRto);		
=======
				startTimer(getPath(pathId)->T3_RtxTimer,getPath(pathId)->pathRto);
>>>>>>> 5b51aaa3
			}
	}


	(this->*ccFunctions.ccUpdateAfterSack)(rtxNecessary, path);


	return SCTP_E_IGNORE;
}



SCTPEventCode SCTPAssociation::processDataArrived(SCTPDataChunk* dataChunk, uint32 chunkCount)
{
	SCTPEventCode event;
	uint32 tsn;
	bool checkCtsnaChange=false;

	//recordScalar("delay", simulation.getSimTime()-dataChunk->getEnqueuingTime());
	state->newChunkReceived = false;
	state->lastDataSourceAddress = remoteAddr;
	SCTPPathVariables* path=getPath(remoteAddr);
	tsn=dataChunk->getTsn();

	sctpEV3<<simulation.getSimTime()<<"  SCTPAssociation::processDataArrived TSN="<<tsn<<", SID="<<dataChunk->getSid()<<", SSN="<<dataChunk->getSsn()<<"\n";
	sctpEV3<<"localRwnd="<<state->localRwnd<<", queuedRcvBytes="<<state->queuedRcvBytes<<"\n";
	sctpEV3<<"Laenge="<<dataChunk->getBitLength()<<"\n";
	sctpEV3<<simulation.getSimTime()<<"  SCTPAssociation::processDataArrived TSN="<<tsn<<"\n";
	path->pathRcvdTSN->record(tsn);
	state->lastTsnReceived=tsn;
	SCTPSimpleMessage* smsg = check_and_cast <SCTPSimpleMessage*>(dataChunk->decapsulate());
	dataChunk->setBitLength(SCTP_DATA_CHUNK_LENGTH*8);
	dataChunk->encapsulate(smsg);
	uint32 payloadLength = dataChunk->getBitLength()/8-SCTP_DATA_CHUNK_LENGTH;
	sctpEV3<<"state->bytesRcvd="<<state->bytesRcvd<<"\n";
	state->bytesRcvd+=payloadLength;
	sctpEV3<<"state->bytesRcvd now="<<state->bytesRcvd<<"\n";
	SCTP::AssocStatMap::iterator iter=sctpMain->assocStatMap.find(assocId);
	iter->second.rcvdBytes+=dataChunk->getBitLength()/8-SCTP_DATA_CHUNK_LENGTH;

	if (state->numGaps == 0)
		state->highestTsnReceived = state->cTsnAck;
	else
		state->highestTsnReceived = state->gapStopList[state->numGaps-1];

	if (state->stopReceiving)
	{
		return SCTP_E_IGNORE;
	}

	if (tsnLe(tsn, state->cTsnAck))
	{

			sctpEV3<<"sctp_handle_incoming_data_chunk: old TSN value...inserted to duplist - returning\n tsn="<<tsn<<"  lastAcked="<<state->cTsnAck<<"\n";
<<<<<<< HEAD
		
=======

>>>>>>> 5b51aaa3
			state->dupList.push_back(tsn);
			state->dupList.unique();
			delete check_and_cast <SCTPSimpleMessage*>(dataChunk->decapsulate());
			return SCTP_E_DUP_RECEIVED;
	}


	if ((int32)(state->localRwnd-state->queuedRcvBytes)<=0)
	{
		if (tsnGt(tsn, state->highestTsnReceived))
		{
			sctpEV3<<"sctp_handle_incoming_data_chunk: dropping new chunk due to full receive buffer -- wait for rwnd to open up\n";
<<<<<<< HEAD
		
=======

>>>>>>> 5b51aaa3
			return SCTP_E_IGNORE;
		}
		// changed 06.07.05 I.R.
		else if (!tsnIsDuplicate(tsn) && tsn<state->highestTsnStored)
		{
			if (!makeRoomForTsn(tsn, dataChunk->getBitLength()-SCTP_DATA_CHUNK_LENGTH*8, dataChunk->getUBit()))
			{
				delete check_and_cast <SCTPSimpleMessage*>(dataChunk->decapsulate());
				return SCTP_E_IGNORE;
			}
			quBytes->record(state->queuedRcvBytes);
		}
	}
	if (tsnGt(tsn, state->highestTsnReceived))
	{
		sctpEV3<<"highestTsnReceived="<<state->highestTsnReceived<<"; tsn="<<tsn<<"\n";
		state->highestTsnReceived = state->highestTsnStored = tsn;
		if (tsn==initPeerTsn)
		{
			state->cTsnAck = tsn;
		}
		else
		{
		/* UPDATE fragment list   */
			sctpEV3<<"update fragment list\n";
			checkCtsnaChange = updateGapList(tsn);
		}
<<<<<<< HEAD
		state->newChunkReceived = true;	
	} 
	else if (tsnIsDuplicate(tsn)) 
=======
		state->newChunkReceived = true;
	}
	else if (tsnIsDuplicate(tsn))
>>>>>>> 5b51aaa3
	{
		state->dupList.push_back(tsn);
		state->dupList.unique();

		sctpEV3<<"sctp_handle_incoming_data_chunk: TSN value is duplicate within a fragment -- returning";
<<<<<<< HEAD
	
		return SCTP_E_IGNORE;	
	} 
	else 
=======

		return SCTP_E_IGNORE;
	}
	else
>>>>>>> 5b51aaa3
	{
		sctpEV3<<"else: updateGapList\n";
		checkCtsnaChange = updateGapList(tsn);
	}

<<<<<<< HEAD
	if (state->swsAvoidanceInvoked) 
=======
	if (state->swsAvoidanceInvoked)
>>>>>>> 5b51aaa3
	{
		/* schedule a SACK to be sent at once in this case */
		sctpEV3<<"swsAvoidanceInvoked\n";
		state->ackState = sackFrequency;
<<<<<<< HEAD
	}	
	
	if (checkCtsnaChange) 
	{
		advanceCtsna();
	}
	event=SCTP_E_SEND; 
=======
	}

	if (checkCtsnaChange)
	{
		advanceCtsna();
	}
	event=SCTP_E_SEND;
>>>>>>> 5b51aaa3

	sctpEV3<<"\ncTsnAck="<<state->cTsnAck<<" highestTsnReceived="<<state->highestTsnReceived<<"\n";

	if (state->newChunkReceived)
	{
		SCTPReceiveStreamMap::iterator iter=receiveStreams.find(dataChunk->getSid());

		if ((iter->second->enqueueNewDataChunk(makeVarFromMsg(dataChunk)))>0)
		{

	state->queuedRcvBytes+=payloadLength;

			event = SCTP_E_DELIVERED;
			sendDataArrivedNotification(dataChunk->getSid());
			putInDeliveryQ(dataChunk->getSid());
		}
		state->newChunkReceived=false;
	}


	return event;
}


SCTPEventCode  SCTPAssociation::processHeartbeatAckArrived(SCTPHeartbeatAckChunk* hback, SCTPPathVariables* path)
{
	simtime_t rttEstimate = 0.0;
	IPvXAddress addr;
	simtime_t hbTimeField = 0.0;

	/* hb-ack goes to pathmanagement, reset error counters, stop timeout timer */
	addr = hback->getRemoteAddr();
	hbTimeField = hback->getTimeField();
	stopTimer(path->HeartbeatTimer);
	/* assume a valid RTT measurement on this path */
	rttEstimate = simulation.getSimTime() - hbTimeField;
	pmRttMeasurement(addr, rttEstimate, 1);
	path->hbWasAcked = true;
	path->confirmed = true;
	path->lastAckTime = simulation.getSimTime();
	if (path->primaryPathCandidate == true)
	{
		state->primaryPathIndex = addr;
		path->primaryPathCandidate = false;
		if (path->pmtu < state->assocPmtu)
			state->assocPmtu = path->pmtu;
		path->cwndAdjustmentTime = simulation.getSimTime();
		path->ssthresh = state->peerRwnd;
		path->pathSsthresh->record(path->ssthresh);
		path->heartbeatTimeout= (double)sctpMain->par("hbInterval")+path->pathRto;
	}
<<<<<<< HEAD
	
=======

>>>>>>> 5b51aaa3
	if (path->activePath == false)
	{
		sctpEV3<<"HB-Ack arrived activePath=false. remoteAddress="<<path->remoteAddress<<" initialPP="<<state->initialPrimaryPath<<"\n";
		path->activePath = true;
		if (state->reactivatePrimaryPath && path->remoteAddress == state->initialPrimaryPath)
			state->primaryPathIndex = path->remoteAddress;
		sctpEV3<<"primaryPath now "<<state->primaryPathIndex<<"\n";
	}
	path->pathErrorCount = 0;
	return SCTP_E_IGNORE;
}



void SCTPAssociation::process_TIMEOUT_INIT_REXMIT(SCTPEventCode& event)
{

	if (++state->initRetransCounter > (int32)sctpMain->par("maxInitRetrans"))
	{
		sctpEV3 << "Retransmission count during connection setup exceeds " << (int32)sctpMain->par("maxInitRetrans") << ", giving up\n";
		sendIndicationToApp(SCTP_I_CLOSED);
		sendAbort();
		sctpMain->removeAssociation(this);
		return;
	}

	sctpEV3<< "Performing retransmission #" << state->initRetransCounter << "\n";

	switch(fsm->getState())
	{
		case SCTP_S_COOKIE_WAIT: retransmitInit(); break;
		case SCTP_S_COOKIE_ECHOED: retransmitCookieEcho(); break;
		default:  opp_error("Internal error: INIT-REXMIT timer expired while in state %s", stateName(fsm->getState()));
	}

	state->initRexmitTimeout *= 2;

	if (state->initRexmitTimeout > SCTP_TIMEOUT_INIT_REXMIT_MAX)
		state->initRexmitTimeout = SCTP_TIMEOUT_INIT_REXMIT_MAX;
<<<<<<< HEAD
	
=======

>>>>>>> 5b51aaa3
	startTimer(T1_InitTimer,state->initRexmitTimeout);
}

void SCTPAssociation::process_TIMEOUT_SHUTDOWN(SCTPEventCode& event)
{

	if (++state->errorCount > (uint32)sctpMain->par("assocMaxRetrans"))
	{
		sendIndicationToApp(SCTP_I_CONN_LOST);
		sendAbort();
		sctpMain->removeAssociation(this);
		return;
<<<<<<< HEAD
	
	} 
=======

	}
>>>>>>> 5b51aaa3

	sctpEV3 << "Performing shutdown retransmission. Assoc error count now "<<state->errorCount<<" \n";

	if(fsm->getState()==SCTP_S_SHUTDOWN_SENT)
	{
		retransmitShutdown();
	}
	else if (fsm->getState()==SCTP_S_SHUTDOWN_ACK_SENT)
<<<<<<< HEAD
		retransmitShutdownAck(); 
=======
		retransmitShutdownAck();
>>>>>>> 5b51aaa3

	state->initRexmitTimeout *= 2;

	if (state->initRexmitTimeout > SCTP_TIMEOUT_INIT_REXMIT_MAX)
		state->initRexmitTimeout = SCTP_TIMEOUT_INIT_REXMIT_MAX;
<<<<<<< HEAD
	
=======

>>>>>>> 5b51aaa3
	startTimer(T2_ShutdownTimer,state->initRexmitTimeout);
}



void SCTPAssociation::process_TIMEOUT_CWND(SCTPPathVariables* path)
{
	/*
	 *  When the association does not transmit data on a given transport address
	 *  within an RTO, the cwnd of the transport address SHOULD be adjusted to 2*MTU.
	 */

	path->cwnd = (int32)min(4 * path->pmtu, max(2 * path->pmtu, 4380));
	path->pathCwnd->record(path->cwnd);

	sctpEV3<<"CWND timer run off: readjusting CWND(path=="<<path->remoteAddress<<") = "<<path->cwnd<<"\n";

	path->cwndAdjustmentTime = simulation.getSimTime();
}

void SCTPAssociation::process_TIMEOUT_HEARTBEAT_INTERVAL(SCTPPathVariables* path, bool force)
{


	sctpEV3<<"HB Interval timer expired -- sending new HB REQ on path "<<path->remoteAddress<<"\n";

	/* restart hb_send_timer on this path */

	stopTimer(path->HeartbeatIntervalTimer);
	stopTimer(path->HeartbeatTimer);

	path->heartbeatIntervalTimeout = (double)sctpMain->par("hbInterval") +  path->pathRto;
	path->heartbeatTimeout = path->pathRto;

	startTimer(path->HeartbeatIntervalTimer, path->heartbeatIntervalTimeout);

	if (simulation.getSimTime() - path->lastAckTime > path->heartbeatIntervalTimeout/2 || path->forceHb)
	{
		sendHeartbeat(path, false);
		startTimer(path->HeartbeatTimer, path->heartbeatTimeout);

		path->forceHb = false;
	}

}


void SCTPAssociation::process_TIMEOUT_HEARTBEAT(SCTPPathVariables* path)
{
	bool oldState;

	/* check if error counters must be increased */
	if (path->hbWasAcked)
	{
		sctpEV3<<"ERROR : HB Timeout timer expired for a path --> The Timer should already have been stopped !!!\n";

	}
	else
	{
		if (path->activePath)
		{
			state->errorCount++;
			path->pathErrorCount++;
<<<<<<< HEAD
		
=======

>>>>>>> 5b51aaa3
			sctpEV3<<"HB timeout timer expired for path "<<path->remoteAddress<<" --> Increase Error Counters (Assoc: "<<state->errorCount<<", Path: "<<path->pathErrorCount<<")\n";
		}
	}

	/* RTO must be doubled for this path ! */
	path->pathRto = (simtime_t)min(2 * path->pathRto.dbl(), sctpMain->par("rtoMax"));
	path->pathRTO->record(path->pathRto);
	/* check if any thresholds are exceeded, and if so, check if ULP must be notified */
	if (state->errorCount > (uint32)sctpMain->par("assocMaxRetrans"))
	{
		sendIndicationToApp(SCTP_I_CONN_LOST);
		sendAbort();
		sctpMain->removeAssociation(this);
		return;
<<<<<<< HEAD
	
	} 
	else 
	{
		/* set path state to INACTIVE, if the path error counter is exceeded */
		if (path->pathErrorCount >  (uint32)sctpMain->par("pathMaxRetrans"))
		{	
			oldState = path->activePath;	
=======

	}
	else
	{
		/* set path state to INACTIVE, if the path error counter is exceeded */
		if (path->pathErrorCount >  (uint32)sctpMain->par("pathMaxRetrans"))
		{
			oldState = path->activePath;
>>>>>>> 5b51aaa3
			path->activePath = false;
			if (path->remoteAddress == state->primaryPathIndex)
				state->primaryPathIndex = getNextAddress(path->remoteAddress);
			sctpEV3<<"pathErrorCount now "<<path->pathErrorCount<<"  PP now "<<state->primaryPathIndex<<"\n";
		}
		/* then: we can check, if all paths are INACTIVE ! */
		if (allPathsInactive())
		{

			sctpEV3<<"sctp_do_hb_to_timer() : ALL PATHS INACTIVE --> closing ASSOC\n";
<<<<<<< HEAD
		
=======

>>>>>>> 5b51aaa3
			sendIndicationToApp(SCTP_I_CONN_LOST);
			return;

		} else if (path->activePath == false && oldState == true)
		{
			/* notify the application, in case the PATH STATE has changed from ACTIVE to INACTIVE */
			pathStatusIndication(path->remoteAddress, false);
		}

<<<<<<< HEAD
	}	
=======
	}
>>>>>>> 5b51aaa3
}

void SCTPAssociation::stopTimers()
{
	for (SCTPPathMap::iterator j = sctpPathMap.begin(); j!=sctpPathMap.end(); j++)
	{
		stopTimer(j->second->HeartbeatTimer);
		stopTimer(j->second->HeartbeatIntervalTimer);
	}
}

void SCTPAssociation::stopTimer(cMessage* timer)
{
<<<<<<< HEAD
	 
=======

>>>>>>> 5b51aaa3
	ev<<"stopTimer "<<timer->getName()<<"\n";

	if (timer->isScheduled())
	{
		cancelEvent(timer);
	}
}

void SCTPAssociation::startTimer(cMessage* timer, simtime_t timeout)
{

	sctpEV3<<"startTimer "<<timer->getName()<<" with timeout "<<timeout<<" to expire at "<<simulation.getSimTime()+timeout<<"\n";

	scheduleTimeout(timer, timeout);
}



int32 SCTPAssociation::updateCounters(SCTPPathVariables* path)
{
	bool notifyUlp = false;

	if (++state->errorCount >=  (uint32)sctpMain->par("assocMaxRetrans"))
	{
		sctpEV3 << "Retransmission count during connection setup exceeds " << (int32)sctpMain->par("assocMaxRetrans") << ", giving up\n";
		sendIndicationToApp(SCTP_I_CLOSED);
		sendAbort();
		sctpMain->removeAssociation(this);
		return 0;
	}
	else if (++path->pathErrorCount >=  (uint32)sctpMain->par("pathMaxRetrans"))
	{
		if (path->activePath)
		{
			/* tell the source */
			notifyUlp = true;
		}

		path->activePath = false;
		if (path->remoteAddress == state->primaryPathIndex)
			state->primaryPathIndex = getNextAddress(path->remoteAddress);
		sctpEV3<<"process_TIMEOUT_RESET("<<(path->remoteAddress)<<") : PATH ERROR COUNTER EXCEEDED, path status is INACTIVE\n";
<<<<<<< HEAD
	
		if (allPathsInactive())
		{
			
			sctpEV3<<"process_TIMEOUT_RESET : ALL PATHS INACTIVE --> closing ASSOC\n";
		
=======

		if (allPathsInactive())
		{

			sctpEV3<<"process_TIMEOUT_RESET : ALL PATHS INACTIVE --> closing ASSOC\n";

>>>>>>> 5b51aaa3
			sendIndicationToApp(SCTP_I_CONN_LOST);
			sendAbort();
			sctpMain->removeAssociation(this);
			return 0;
<<<<<<< HEAD
		
		} 
=======

		}
>>>>>>> 5b51aaa3
		else if (notifyUlp)
		{
			/* notify the application */
			pathStatusIndication(path->remoteAddress, false);
<<<<<<< HEAD
		} 
=======
		}
>>>>>>> 5b51aaa3
		sctpEV3<<"process_TIMEOUT_RESET("<<(path->remoteAddress)<<") : PATH ERROR COUNTER now "<<path->pathErrorCount<<"\n";
		return 2;
	}
	return 1;
}




int32 SCTPAssociation::process_TIMEOUT_RTX(SCTPPathVariables* path)
{
	SCTPDataVariables* chunk = NULL;
	bool notifyUlp = false;

	/* increase the RTO (by doubling it) */
	path->pathRto = min(2*path->pathRto.dbl(),sctpMain->par("rtoMax"));
	path->pathRTO->record(path->pathRto);

	sctpEV3<<"Schedule T3 based retransmission for path "<<(path->remoteAddress)<<"\n";


	(this->*ccFunctions.ccUpdateAfterRtxTimeout)(path);

	if (!state->zeroWindowProbing)
	{
		state->errorCount++;
		path->pathErrorCount++;
		sctpEV3<<"RTX-Timeout: errorCount increased to "<<path->pathErrorCount<<"  state->errorCount="<<state->errorCount<<"\n";
	}
	if (state->errorCount >=  (uint32)sctpMain->par("assocMaxRetrans"))
	{
		/* error counter exceeded terminate the association -- create an SCTPC_EV_CLOSE event and send it to myself */

		sctpEV3<<"process_TIMEOUT_RTX : ASSOC ERROR COUNTER EXCEEDED, closing ASSOC\n";
<<<<<<< HEAD
	
=======

>>>>>>> 5b51aaa3
		sendIndicationToApp(SCTP_I_CONN_LOST);
		sendAbort();
		sctpMain->removeAssociation(this);
		return 0;

	}
	else
	{
		if (path->pathErrorCount >=  (uint32)sctpMain->par("pathMaxRetrans"))
		{
			sctpEV3<<"pathErrorCount exceeded\n";
			if (path->activePath)
			{
				/* tell the source */
				notifyUlp = true;
			}
			path->activePath = false;
			if (path->remoteAddress == state->primaryPathIndex)
			{
				IPvXAddress adr = getNextAddress(path->remoteAddress);
				if (adr!=IPvXAddress("0.0.0.0"))
					state->primaryPathIndex = adr;
			}
			sctpEV3<<"process_TIMEOUT_RTX("<<(path->remoteAddress)<<") : PATH ERROR COUNTER EXCEEDED, path status is INACTIVE\n";
<<<<<<< HEAD
		
=======

>>>>>>> 5b51aaa3
			if (allPathsInactive())
			{

				sctpEV3<<"process_TIMEOUT_RTX : ALL PATHS INACTIVE --> closing ASSOC\n";
<<<<<<< HEAD
			
=======

>>>>>>> 5b51aaa3
				sendIndicationToApp(SCTP_I_CONN_LOST);
				sendAbort();
				sctpMain->removeAssociation(this);
				return 0;
<<<<<<< HEAD
			
			} 
			else if (notifyUlp)
			{
				/* notify the application */
				pathStatusIndication(path->remoteAddress, false);			
=======

			}
			else if (notifyUlp)
			{
				/* notify the application */
				pathStatusIndication(path->remoteAddress, false);
>>>>>>> 5b51aaa3
			}
		}

		sctpEV3<<"process_TIMEOUT_RTX("<<(path->remoteAddress)<<") : PATH ERROR COUNTER now "<<path->pathErrorCount<<"\n";
<<<<<<< HEAD
	
=======

>>>>>>> 5b51aaa3
	}

	/*======================================================================*/
	/* 						do retransmission 								*/
	/*======================================================================*/

	/* dequeue all chunks not acked so far and put them in the TransmissionQ */

<<<<<<< HEAD
	if (retransmissionQ->payloadQueue.empty()) return 1;	
=======
	if (retransmissionQ->payloadQueue.empty()) return 1;
>>>>>>> 5b51aaa3
	sctpEV3<<"Still "<<retransmissionQ->payloadQueue.size()<<" chunks in retransmissionQ\n";
	for (SCTPQueue::PayloadQueue::iterator iter=retransmissionQ->payloadQueue.begin(); iter!=retransmissionQ->payloadQueue.end(); iter++)
	{
		chunk = iter->second;
		if (chunk == NULL)
		{
			sctpEV3<<"sctp assoc: chunk pointer is NULL in sctp_handle_t3_timeout()\n";
		}

		/*========================================================================*/
		/* only insert chunks that were sent to the path that has timed out 	  */
		/*========================================================================*/
<<<<<<< HEAD
	
		if ((chunk->hasBeenAcked == false && chunk->countsAsOutstanding || chunk->hasBeenRemoved )&& chunk->lastDestination == path->remoteAddress ) 
=======

		if (((chunk->hasBeenAcked == false && chunk->countsAsOutstanding) || chunk->hasBeenRemoved )&& chunk->lastDestination == path->remoteAddress )
>>>>>>> 5b51aaa3
		{
			iter->second->hasBeenFastRetransmitted = false;
			iter->second->gapReports = 0;
			IPvXAddress oldpid = chunk->lastDestination;
			iter->second->nextDestination = getNextDestination(chunk);
			sctpEV3<<simulation.getSimTime()<<" RTX for TSN "<<iter->second->tsn<<": lastDestination="<<iter->second->lastDestination<<" nextDestination="<<iter->second->nextDestination<<"\n";
			/* check, if chunk_ptr->tsn is already in transmission queue */
			/* this can happen in case multiple timeouts occur in succession    */
			if (!transmissionQ->checkAndInsertVar(chunk->tsn, chunk))
			{
				sctpEV3<<"TSN "<<chunk->tsn<<" already in transmissionQ\n";
				continue;
			}
			else
			{
				sctpEV3<<"insert "<<chunk->tsn<<" in transmissionQ. hasBeenAcked="<<iter->second->hasBeenAcked<<" countsAsOutstanding="<<iter->second->countsAsOutstanding<<"\n";
				CounterMap::iterator q = qCounter.roomTransQ.find(iter->second->nextDestination);
				q->second += ADD_PADDING(chunk->len/8+SCTP_DATA_CHUNK_LENGTH);
				CounterMap::iterator qb = qCounter.bookedTransQ.find(iter->second->nextDestination);
				qb->second += chunk->booksize;
				sctpEV3<<"RTX-Timeout: "<<transmissionQ->getQueueSize()<<" chunks = "<<q->second<<" bytes. Osb="<<getPath(iter->second->lastDestination)->outstandingBytes<<"\n";

				if (iter->second->countsAsOutstanding)
				{
					getPath(iter->second->lastDestination)->outstandingBytes -= iter->second->booksize;
					sctpEV3<<"osb after substraction="<<getPath(iter->second->lastDestination)->outstandingBytes<<"\n";
					iter->second->countsAsOutstanding = false;
				}
				CounterMap::iterator i=qCounter.roomRetransQ.find(getPath(iter->second->lastDestination)->remoteAddress);
				qb->second += chunk->booksize;
				sctpEV3<<"RTX-Timeout: "<<transmissionQ->getQueueSize()<<" chunks = "<<q->second<<" bytes. Osb="<<getPath(iter->second->lastDestination)->outstandingBytes<<"\n";

				if (iter->second->countsAsOutstanding)
				{
					getPath(iter->second->lastDestination)->outstandingBytes -= iter->second->booksize;
					sctpEV3<<"osb after substraction="<<getPath(iter->second->lastDestination)->outstandingBytes<<"\n";
					iter->second->countsAsOutstanding = false;
				}
				i->second -= ADD_PADDING(iter->second->booksize+SCTP_DATA_CHUNK_LENGTH);
<<<<<<< HEAD
			
				state->peerRwnd += (chunk->booksize); 
=======

				state->peerRwnd += (chunk->booksize);
>>>>>>> 5b51aaa3
				SCTP::AssocStatMap::iterator iter=sctpMain->assocStatMap.find(assocId);
				iter->second.numT3Rtx++;
			}
			if (state->peerRwnd > state->initialPeerRwnd)
				state->peerRwnd = state->initialPeerRwnd;
			sctpEV3<<"T3 Timeout: Chunk (TSN="<<chunk->tsn<<") has been requeued in transmission Q, rwnd was set to "<<state->peerRwnd<<"\n";
<<<<<<< HEAD
		
=======

>>>>>>> 5b51aaa3
		}
	}

	IPvXAddress addr=getNextAddress(path->remoteAddress);
	sctpEV3<<"TimeoutRTX sendAll to addr: "<<addr<<"\n";
	sendAll(addr);
	if (addr != state->primaryPathIndex)
	{
		sctpEV3<<"TimeoutRTX sendAll to pp: "<<state->primaryPathIndex<<"\n";
		sendAll(state->primaryPathIndex);
	}
	else
	if (addr != path->remoteAddress)
	{
		sctpEV3<<"TimeoutRTX sendAll to remoteAddr: "<<remoteAddr<<"\n";
		sendAll(path->remoteAddress);
	}


<<<<<<< HEAD
	 
=======

>>>>>>> 5b51aaa3
	sctpEV3<<"process_TIMEOUT_RTX sendAll returned\n";

	return 0;
}


<|MERGE_RESOLUTION|>--- conflicted
+++ resolved
@@ -37,11 +37,7 @@
 	int32 srcPort, destPort;
 	uint32 dataChunkCount = 0;
 
-<<<<<<< HEAD
-	 
-=======
-
->>>>>>> 5b51aaa3
+
 	sctpEV3<<getFullPath()<<" SCTPAssociationRcvMessage:process_RCV_Message\n";
 	sctpEV3<<"localAddr="<<localAddr<<"  remoteAddr="<<remoteAddr<<"\n";
 	uint32 numberOfChunks = sctpmsg->getChunksArraySize();
@@ -82,31 +78,18 @@
 
 		if (type!=INIT && type!=ABORT && sctpmsg->getTag()!= peerVTag)
 		{
-<<<<<<< HEAD
-		
+
 			ev<<" VTag "<<sctpmsg->getTag()<<" incorrect. Should be "<<peerVTag<<" localVTag="<<localVTag<<"\n";
-		
-=======
-
-			ev<<" VTag "<<sctpmsg->getTag()<<" incorrect. Should be "<<peerVTag<<" localVTag="<<localVTag<<"\n";
-
->>>>>>> 5b51aaa3
+
 			return true;
 		}
 
 		switch (type)
 		{
-<<<<<<< HEAD
-		case INIT: 
-		
+		case INIT:
+
 			sctpEV3<<"SCTPAssociationRcvMessage: INIT received\n";
-		
-=======
-		case INIT:
-
-			sctpEV3<<"SCTPAssociationRcvMessage: INIT received\n";
-
->>>>>>> 5b51aaa3
+
 			SCTPInitChunk* initChunk;
 			initChunk = check_and_cast<SCTPInitChunk *>(header);
 			if (initChunk->getNoInStreams()!=0 && initChunk->getNoOutStreams()!=0 && initChunk->getInitTag()!=0)
@@ -140,13 +123,8 @@
 			trans = processCookieEchoArrived(cookieEchoChunk,src);
 			delete cookieEchoChunk;
 			break;
-<<<<<<< HEAD
-		case COOKIE_ACK: 
-		
-=======
 		case COOKIE_ACK:
 
->>>>>>> 5b51aaa3
 			sctpEV3<<"SCTPAssociationRcvMessage: COOKIE_ACK received\n";
 			if (fsm->getState()==SCTP_S_COOKIE_ECHOED)
 			{
@@ -156,21 +134,12 @@
 				delete cookieAckChunk;
 			}
 			break;
-<<<<<<< HEAD
-		case DATA: 
-		
+		case DATA:
+
 			sctpEV3<<"\nSCTPAssociationRcvMessage: DATA received\n";
 			if (fsm->getState()==SCTP_S_COOKIE_ECHOED)
 				trans=performStateTransition(SCTP_E_RCV_COOKIE_ACK);
-		
-=======
-		case DATA:
-
-			sctpEV3<<"\nSCTPAssociationRcvMessage: DATA received\n";
-			if (fsm->getState()==SCTP_S_COOKIE_ECHOED)
-				trans=performStateTransition(SCTP_E_RCV_COOKIE_ACK);
-
->>>>>>> 5b51aaa3
+
 			if (!(fsm->getState()==SCTP_S_SHUTDOWN_RECEIVED || fsm->getState()==SCTP_S_SHUTDOWN_ACK_SENT))
 			{
 				SCTPDataChunk* dataChunk;
@@ -183,11 +152,7 @@
 					{
 						dataChunkReceived=true;
 						dataChunkDelivered = true;
-<<<<<<< HEAD
-						state->sackAllowed = true;			
-=======
 						state->sackAllowed = true;
->>>>>>> 5b51aaa3
 					}
 					else if (event==SCTP_E_SEND || event==SCTP_E_IGNORE)
 					{
@@ -204,30 +169,18 @@
 					sendAbort();
 					sctpMain->removeAssociation(this);
 				}
-<<<<<<< HEAD
-			
-=======
-
->>>>>>> 5b51aaa3
+
 				delete dataChunk;
 			}
 			trans = true;
 			break;
-<<<<<<< HEAD
-		case SACK: 
-=======
 		case SACK:
->>>>>>> 5b51aaa3
 		{
 			CounterMap::iterator rtq=qCounter.roomRetransQ.find(remoteAddr);
 			int32 scount;
 			scount = qCounter.roomSumSendStreams;
 			sctpEV3<<"SCTPAssociationRcvMessage: SACK received\n";
-<<<<<<< HEAD
-		
-=======
-
->>>>>>> 5b51aaa3
+
 			SCTPSackChunk* sackChunk;
 			sackChunk = check_and_cast<SCTPSackChunk *>(header);
 			processSackArrived(sackChunk);
@@ -261,17 +214,10 @@
 			}
 			delete abortChunk;
 			break;
-<<<<<<< HEAD
-		case HEARTBEAT: 
-		
+		case HEARTBEAT:
+
 			sctpEV3<<"SCTPAssociationRcvMessage: HEARTBEAT received\n";
-		
-=======
-		case HEARTBEAT:
-
-			sctpEV3<<"SCTPAssociationRcvMessage: HEARTBEAT received\n";
-
->>>>>>> 5b51aaa3
+
 			SCTPHeartbeatChunk* heartbeatChunk;
 			heartbeatChunk = check_and_cast<SCTPHeartbeatChunk *>(header);
 			if (!(fsm->getState()==SCTP_S_CLOSED ))
@@ -282,19 +228,11 @@
 			delete heartbeatChunk;
 			break;
 		case HEARTBEAT_ACK:
-<<<<<<< HEAD
-		
+
 			sctpEV3<<"SCTPAssociationRcvMessage: HEARTBEAT_ACK received\n";
 			if (fsm->getState()==SCTP_S_COOKIE_ECHOED)
 				trans=performStateTransition(SCTP_E_RCV_COOKIE_ACK);
-		
-=======
-
-			sctpEV3<<"SCTPAssociationRcvMessage: HEARTBEAT_ACK received\n";
-			if (fsm->getState()==SCTP_S_COOKIE_ECHOED)
-				trans=performStateTransition(SCTP_E_RCV_COOKIE_ACK);
-
->>>>>>> 5b51aaa3
+
 			SCTPHeartbeatAckChunk* heartbeatAckChunk;
 			heartbeatAckChunk = check_and_cast<SCTPHeartbeatAckChunk *>(header);
 			if (path)
@@ -327,22 +265,14 @@
 				stopTimers();
 				stopTimer(T2_ShutdownTimer);
 				stopTimer(T5_ShutdownGuardTimer);
-<<<<<<< HEAD
-			
-=======
-
->>>>>>> 5b51aaa3
+
 				if (fsm->getState()==SCTP_S_SHUTDOWN_SENT || fsm->getState()==SCTP_S_SHUTDOWN_ACK_SENT)
 				{
 					trans=performStateTransition(SCTP_E_RCV_SHUTDOWN_ACK);
 					sendIndicationToApp(SCTP_I_CLOSED);
 					delete state->shutdownChunk;
 				}
-<<<<<<< HEAD
-			
-=======
-
->>>>>>> 5b51aaa3
+
 				delete shutdownAckChunk;
 			}
 			break;
@@ -361,11 +291,7 @@
 			break;
 		default: sctpEV3<<"different type\n"; break;
 		}
-<<<<<<< HEAD
-	
-=======
-
->>>>>>> 5b51aaa3
+
 		if (i==numberOfChunks-1 && (dataChunkReceived || dupReceived))
 		{
 			sendAllowed=true;
@@ -375,11 +301,7 @@
 				sendSack();
 		}
 
-<<<<<<< HEAD
-					
-=======
-
->>>>>>> 5b51aaa3
+
 		/* send any new DATA chunks, SACK chunks, HB chunks etc. */
 		if ((fsm->getState()==SCTP_S_ESTABLISHED || fsm->getState()==SCTP_S_SHUTDOWN_PENDING) && sendAllowed && !shutdownCalled)
 		{
@@ -390,11 +312,7 @@
 				sctpEV3<<"SCTPRcvMessage 453:sendAll to remoteAddr: "<<remoteAddr<<"\n";
 				sendAll(remoteAddr);
 			}
-<<<<<<< HEAD
-			
-=======
-
->>>>>>> 5b51aaa3
+
 		}
 	}
 	disposeOf(state->sctpmsg);
@@ -496,11 +414,7 @@
 				{
 					sctpMain->addRemoteAddress(this,(*k), initchunk->getAddresses(j));
 					this->remoteAddressList.push_back(initchunk->getAddresses(j));
-<<<<<<< HEAD
-				}		
-=======
-				}
->>>>>>> 5b51aaa3
+				}
 				sctpPathMap[path->remoteAddress] = path;
 				qCounter.roomTransQ[path->remoteAddress] = 0;
 				qCounter.roomRetransQ[path->remoteAddress] = 0;
@@ -533,11 +447,7 @@
 	else if (fsm->getState()==SCTP_S_COOKIE_WAIT) //INIT-Collision
 	{
 		sctpEV3<<"INIT collision: send Init-Ack\n";
-<<<<<<< HEAD
-		sendInitAck(initchunk);  
-=======
 		sendInitAck(initchunk);
->>>>>>> 5b51aaa3
 		trans=true;
 	}
 	else if (fsm->getState()==SCTP_S_COOKIE_ECHOED || fsm->getState()==SCTP_S_ESTABLISHED)
@@ -618,22 +528,14 @@
 				qCounter.roomRetransQ[remoteAddr] = 0;
 				qCounter.bookedTransQ[remoteAddr] = 0;
 			}
-<<<<<<< HEAD
-	
-=======
-
->>>>>>> 5b51aaa3
+
 			inboundStreams = ((initAckChunk->getNoOutStreams()<inboundStreams)?initAckChunk->getNoOutStreams():inboundStreams);
 			outboundStreams = ((initAckChunk->getNoInStreams()<outboundStreams)?initAckChunk->getNoInStreams():outboundStreams);
 			(this->*ssFunctions.ssInitStreams)(inboundStreams, outboundStreams);
 			sendCookieEcho(initAckChunk);
 		}
 		startTimer(T1_InitTimer, state->initRexmitTimeout);
-<<<<<<< HEAD
-	
-=======
-
->>>>>>> 5b51aaa3
+
 	}
 	else
 		sctpEV3<<"State="<<fsm->getState()<<"\n";
@@ -679,11 +581,7 @@
 				return trans;
 			}
 		}
-<<<<<<< HEAD
-	
-=======
-
->>>>>>> 5b51aaa3
+
 		sctpEV3<<"State is CLOSED, Cookie_Ack has to be sent\n";
 		trans=performStateTransition(SCTP_E_RCV_VALID_COOKIE_ECHO);
 		if (trans)
@@ -752,11 +650,7 @@
 				delete state->cookieChunk->getStateCookie();
 		}
 		delete state->cookieChunk;
-<<<<<<< HEAD
-		return trans;		
-=======
 		return trans;
->>>>>>> 5b51aaa3
 	}
 	else
 		sctpEV3<<"State="<<fsm->getState()<<"\n";
@@ -820,39 +714,23 @@
 	{
 
 		sctpEV3<<"processSackArrived : stale CTSNA....returning";
-<<<<<<< HEAD
-	
+
 		return SCTP_E_IGNORE;
 	}
 
-	if (state->fastRecoveryActive) 
-=======
-
-		return SCTP_E_IGNORE;
-	}
-
 	if (state->fastRecoveryActive)
->>>>>>> 5b51aaa3
 	{
 		if (tsnGt(state->lastTsnAck, state->fastRecoveryExitPoint) || (state->lastTsnAck == state->fastRecoveryExitPoint))
 		{
 
 			sctpEV3<<"===> Leaving FAST RECOVERY !!! CTSNA == "<<state->lastTsnAck<<" <==\n";
-<<<<<<< HEAD
-		
-=======
-
->>>>>>> 5b51aaa3
+
 			state->fastRecoveryActive = false;
 			state->fastRecoveryExitPoint = 0;
 		}
 	}
 
-<<<<<<< HEAD
-	if (numGaps == 0 && tsnLt(tsna, state->highestTsnAcked)) 
-=======
 	if (numGaps == 0 && tsnLt(tsna, state->highestTsnAcked))
->>>>>>> 5b51aaa3
 	{
 		sctpEV3<<"numGaps=0 && tsna "<<tsna<<" < highestTsnAcked "<<state->highestTsnAcked<<"\n";
 		SCTPQueue::PayloadQueue::iterator pq;
@@ -889,31 +767,19 @@
 		}
 	}
 
-<<<<<<< HEAD
-	
-=======
-
->>>>>>> 5b51aaa3
+
 	if (numGaps > 0 && !retransmissionQ->payloadQueue.empty())
 	{
 
 		sctpEV3<<"We got "<<numGaps<<" GAP reports\n";
 		sctpEV3<<"tsna="<<tsna<<"  nextTSN="<<state->nextTSN<<"\n";
-<<<<<<< HEAD
-	
-=======
-
->>>>>>> 5b51aaa3
+
 		/* we got fragment reports...check for newly acked chunks */
 		uint32 queuedChunks=retransmissionQ->payloadQueue.size();
 		sctpEV3<<"number of chunks in retransmissionQ: "<<queuedChunks<<" highestGapStop: "<<sackChunk->getGapStop(numGaps-1)<<" highestTsnAcked: "<<state->highestTsnAcked<<"\n";
 
 		SCTPQueue::PayloadQueue::iterator pq;
-<<<<<<< HEAD
-		
-=======
-
->>>>>>> 5b51aaa3
+
 		//highest gapStop smaller than highestTsnAcked: there might have been reneging
 		if (tsnLt(sackChunk->getGapStop(numGaps-1), state->highestTsnAcked))
 		{
@@ -958,11 +824,7 @@
 				pq=retransmissionQ->payloadQueue.find(i);
 			}
 		}
-<<<<<<< HEAD
-	
-=======
-
->>>>>>> 5b51aaa3
+
 		//looking for changes in the gap reports
 		for (int32 key=0; key<numGaps; key++)
 		{
@@ -973,11 +835,7 @@
 			{
 				datVar = retransmissionQ->getVar(pos);
 				if (datVar)
-<<<<<<< HEAD
-				{	
-=======
-				{
->>>>>>> 5b51aaa3
+				{
 					/*sctpEV3<<"TSN "<<datVar->tsn<<" found in retransmissionQ\n";
 					sctpEV3<<"acked="<<datVar->hasBeenAcked<<", abandoned="<<datVar->hasBeenAbandoned<<", removed="<<datVar->hasBeenRemoved<<"\n";*/
 					pmClearPathCounter(datVar->lastDestination);
@@ -987,17 +845,10 @@
 						if (timeDiff < rttEst || rttEst == -1.0)
 						{
 							rttEst = timeDiff;
-<<<<<<< HEAD
-						} 
-						
+						}
+
 						sctpEV3<<simulation.getSimTime()<<" processSackArrived: computed rtt time diff == "<<timeDiff<<" for TSN "<<datVar->tsn<<"\n";
-					
-=======
-						}
-
-						sctpEV3<<simulation.getSimTime()<<" processSackArrived: computed rtt time diff == "<<timeDiff<<" for TSN "<<datVar->tsn<<"\n";
-
->>>>>>> 5b51aaa3
+
 					}
 					if (datVar->hasBeenAcked == false && datVar->hasBeenAbandoned == false && datVar->hasBeenRemoved == false)
 					{
@@ -1008,11 +859,7 @@
 						datVar->hasBeenAcked = true;
 						if (datVar->countsAsOutstanding)
 						{
-<<<<<<< HEAD
-						
-=======
-
->>>>>>> 5b51aaa3
+
 							sctpEV3<<"outstanding\n";
 							sctpEV3<<"lastDestination="<<datVar->lastDestination<<"\n";
 							sctpEV3<<"booksize="<<datVar->booksize<<"\n";
@@ -1032,23 +879,10 @@
 							q->second-=ADD_PADDING(datVar->len/8+SCTP_DATA_CHUNK_LENGTH);
 							CounterMap::iterator qb=qCounter.bookedTransQ.find(datVar->nextDestination);
 							qb->second-=datVar->booksize;
-<<<<<<< HEAD
-						
-						
+
+
 						}
 						sctpEV3<<"not outstanding\n";
-					
-					
-						datVar->gapReports = 0;	
-					} 
-				}
-			
-			}			 
-=======
-
-
-						}
-						sctpEV3<<"not outstanding\n";
 
 
 						datVar->gapReports = 0;
@@ -1056,7 +890,6 @@
 				}
 
 			}
->>>>>>> 5b51aaa3
 		}
 		lo = tsna;
 		//examine chunks between the gap reports; they might have to be retransmitted or they could have been removed
@@ -1109,20 +942,12 @@
 								{
 									sctpEV3<<simulation.getSimTime()<<" Got "<<pq->second->gapReports<<" gap_reports, scheduling "<<pq->second->tsn<<" for RTX\n";
 									sctpEV3<<"last sendTime for TSN "<<pq->second->tsn<<" was "<<pq->second->sendTime<<". RTT for path "<<pq->second->lastDestination<<" is "<<getPath(pq->second->lastDestination)->srtt<<"\n";
-<<<<<<< HEAD
-								
-=======
-
->>>>>>> 5b51aaa3
+
 
 									SCTPQueue::PayloadQueue::iterator it=transmissionQ->payloadQueue.find(pq->second->tsn);
 									if (it==transmissionQ->payloadQueue.end())
 									{
-<<<<<<< HEAD
-									
-=======
-
->>>>>>> 5b51aaa3
+
 										SCTP::AssocStatMap::iterator iter=sctpMain->assocStatMap.find(assocId);
 										iter->second.numFastRtx++;
 										sctpEV3<<"insert in transmissionQ tsn="<<pq->second->tsn<<"\n";
@@ -1139,15 +964,9 @@
 										}
 										if (!transmissionQ->checkAndInsertVar(pq->second->tsn, pq->second))
 										{
-<<<<<<< HEAD
-										
+
 											ev<<"Fast RTX: cannot add message/chunk (TSN="<<pq->second->tsn<<") to the transmission Q\n";
-										
-=======
-
-											ev<<"Fast RTX: cannot add message/chunk (TSN="<<pq->second->tsn<<") to the transmission Q\n";
-
->>>>>>> 5b51aaa3
+
 										}
 										else
 										{
@@ -1225,26 +1044,15 @@
 	}
 
 
-<<<<<<< HEAD
-	if (ackedBytes > 0) 
-	{	
-=======
 	if (ackedBytes > 0)
 	{
->>>>>>> 5b51aaa3
 		/* adjust congestion control variables for the corresponding path */
 
 		sctpEV3<<"processSackArrived: "<<ackedBytes<<" bytes were acked\n";
 		(this->*ccFunctions.ccUpdateBytesAcked)(ackedBytes, osbBefore,  ctsnaAdvanced, pathId, osbPathBefore, osb);
-<<<<<<< HEAD
-	} 
-
-	if (osb == 0) 
-=======
 	}
 
 	if (osb == 0)
->>>>>>> 5b51aaa3
 	{
 		for (SCTPPathMap::iterator iter=sctpPathMap.begin(); iter!=sctpPathMap.end(); iter++)
 		{
@@ -1278,11 +1086,7 @@
 
 				sctpEV3<<"Lowest tsn "<<state->lastTsnAck<<" was retransmitted, now restart T3 timer for path id "<<(pathId)<<"\n";
 				stopTimer(getPath(pathId)->T3_RtxTimer);
-<<<<<<< HEAD
-				startTimer(getPath(pathId)->T3_RtxTimer,getPath(pathId)->pathRto);		
-=======
 				startTimer(getPath(pathId)->T3_RtxTimer,getPath(pathId)->pathRto);
->>>>>>> 5b51aaa3
 			}
 	}
 
@@ -1337,11 +1141,7 @@
 	{
 
 			sctpEV3<<"sctp_handle_incoming_data_chunk: old TSN value...inserted to duplist - returning\n tsn="<<tsn<<"  lastAcked="<<state->cTsnAck<<"\n";
-<<<<<<< HEAD
-		
-=======
-
->>>>>>> 5b51aaa3
+
 			state->dupList.push_back(tsn);
 			state->dupList.unique();
 			delete check_and_cast <SCTPSimpleMessage*>(dataChunk->decapsulate());
@@ -1354,11 +1154,7 @@
 		if (tsnGt(tsn, state->highestTsnReceived))
 		{
 			sctpEV3<<"sctp_handle_incoming_data_chunk: dropping new chunk due to full receive buffer -- wait for rwnd to open up\n";
-<<<<<<< HEAD
-		
-=======
-
->>>>>>> 5b51aaa3
+
 			return SCTP_E_IGNORE;
 		}
 		// changed 06.07.05 I.R.
@@ -1386,62 +1182,35 @@
 			sctpEV3<<"update fragment list\n";
 			checkCtsnaChange = updateGapList(tsn);
 		}
-<<<<<<< HEAD
-		state->newChunkReceived = true;	
-	} 
-	else if (tsnIsDuplicate(tsn)) 
-=======
 		state->newChunkReceived = true;
 	}
 	else if (tsnIsDuplicate(tsn))
->>>>>>> 5b51aaa3
 	{
 		state->dupList.push_back(tsn);
 		state->dupList.unique();
 
 		sctpEV3<<"sctp_handle_incoming_data_chunk: TSN value is duplicate within a fragment -- returning";
-<<<<<<< HEAD
-	
-		return SCTP_E_IGNORE;	
-	} 
-	else 
-=======
 
 		return SCTP_E_IGNORE;
 	}
 	else
->>>>>>> 5b51aaa3
 	{
 		sctpEV3<<"else: updateGapList\n";
 		checkCtsnaChange = updateGapList(tsn);
 	}
 
-<<<<<<< HEAD
-	if (state->swsAvoidanceInvoked) 
-=======
 	if (state->swsAvoidanceInvoked)
->>>>>>> 5b51aaa3
 	{
 		/* schedule a SACK to be sent at once in this case */
 		sctpEV3<<"swsAvoidanceInvoked\n";
 		state->ackState = sackFrequency;
-<<<<<<< HEAD
-	}	
-	
-	if (checkCtsnaChange) 
+	}
+
+	if (checkCtsnaChange)
 	{
 		advanceCtsna();
 	}
-	event=SCTP_E_SEND; 
-=======
-	}
-
-	if (checkCtsnaChange)
-	{
-		advanceCtsna();
-	}
 	event=SCTP_E_SEND;
->>>>>>> 5b51aaa3
 
 	sctpEV3<<"\ncTsnAck="<<state->cTsnAck<<" highestTsnReceived="<<state->highestTsnReceived<<"\n";
 
@@ -1493,11 +1262,7 @@
 		path->pathSsthresh->record(path->ssthresh);
 		path->heartbeatTimeout= (double)sctpMain->par("hbInterval")+path->pathRto;
 	}
-<<<<<<< HEAD
-	
-=======
-
->>>>>>> 5b51aaa3
+
 	if (path->activePath == false)
 	{
 		sctpEV3<<"HB-Ack arrived activePath=false. remoteAddress="<<path->remoteAddress<<" initialPP="<<state->initialPrimaryPath<<"\n";
@@ -1537,11 +1302,7 @@
 
 	if (state->initRexmitTimeout > SCTP_TIMEOUT_INIT_REXMIT_MAX)
 		state->initRexmitTimeout = SCTP_TIMEOUT_INIT_REXMIT_MAX;
-<<<<<<< HEAD
-	
-=======
-
->>>>>>> 5b51aaa3
+
 	startTimer(T1_InitTimer,state->initRexmitTimeout);
 }
 
@@ -1554,13 +1315,8 @@
 		sendAbort();
 		sctpMain->removeAssociation(this);
 		return;
-<<<<<<< HEAD
-	
-	} 
-=======
-
-	}
->>>>>>> 5b51aaa3
+
+	}
 
 	sctpEV3 << "Performing shutdown retransmission. Assoc error count now "<<state->errorCount<<" \n";
 
@@ -1569,21 +1325,13 @@
 		retransmitShutdown();
 	}
 	else if (fsm->getState()==SCTP_S_SHUTDOWN_ACK_SENT)
-<<<<<<< HEAD
-		retransmitShutdownAck(); 
-=======
 		retransmitShutdownAck();
->>>>>>> 5b51aaa3
 
 	state->initRexmitTimeout *= 2;
 
 	if (state->initRexmitTimeout > SCTP_TIMEOUT_INIT_REXMIT_MAX)
 		state->initRexmitTimeout = SCTP_TIMEOUT_INIT_REXMIT_MAX;
-<<<<<<< HEAD
-	
-=======
-
->>>>>>> 5b51aaa3
+
 	startTimer(T2_ShutdownTimer,state->initRexmitTimeout);
 }
 
@@ -1647,11 +1395,7 @@
 		{
 			state->errorCount++;
 			path->pathErrorCount++;
-<<<<<<< HEAD
-		
-=======
-
->>>>>>> 5b51aaa3
+
 			sctpEV3<<"HB timeout timer expired for path "<<path->remoteAddress<<" --> Increase Error Counters (Assoc: "<<state->errorCount<<", Path: "<<path->pathErrorCount<<")\n";
 		}
 	}
@@ -1666,25 +1410,14 @@
 		sendAbort();
 		sctpMain->removeAssociation(this);
 		return;
-<<<<<<< HEAD
-	
-	} 
-	else 
+
+	}
+	else
 	{
 		/* set path state to INACTIVE, if the path error counter is exceeded */
 		if (path->pathErrorCount >  (uint32)sctpMain->par("pathMaxRetrans"))
-		{	
-			oldState = path->activePath;	
-=======
-
-	}
-	else
-	{
-		/* set path state to INACTIVE, if the path error counter is exceeded */
-		if (path->pathErrorCount >  (uint32)sctpMain->par("pathMaxRetrans"))
 		{
 			oldState = path->activePath;
->>>>>>> 5b51aaa3
 			path->activePath = false;
 			if (path->remoteAddress == state->primaryPathIndex)
 				state->primaryPathIndex = getNextAddress(path->remoteAddress);
@@ -1695,11 +1428,7 @@
 		{
 
 			sctpEV3<<"sctp_do_hb_to_timer() : ALL PATHS INACTIVE --> closing ASSOC\n";
-<<<<<<< HEAD
-		
-=======
-
->>>>>>> 5b51aaa3
+
 			sendIndicationToApp(SCTP_I_CONN_LOST);
 			return;
 
@@ -1709,11 +1438,7 @@
 			pathStatusIndication(path->remoteAddress, false);
 		}
 
-<<<<<<< HEAD
-	}	
-=======
-	}
->>>>>>> 5b51aaa3
+	}
 }
 
 void SCTPAssociation::stopTimers()
@@ -1727,11 +1452,7 @@
 
 void SCTPAssociation::stopTimer(cMessage* timer)
 {
-<<<<<<< HEAD
-	 
-=======
-
->>>>>>> 5b51aaa3
+
 	ev<<"stopTimer "<<timer->getName()<<"\n";
 
 	if (timer->isScheduled())
@@ -1774,41 +1495,23 @@
 		if (path->remoteAddress == state->primaryPathIndex)
 			state->primaryPathIndex = getNextAddress(path->remoteAddress);
 		sctpEV3<<"process_TIMEOUT_RESET("<<(path->remoteAddress)<<") : PATH ERROR COUNTER EXCEEDED, path status is INACTIVE\n";
-<<<<<<< HEAD
-	
+
 		if (allPathsInactive())
 		{
-			
+
 			sctpEV3<<"process_TIMEOUT_RESET : ALL PATHS INACTIVE --> closing ASSOC\n";
-		
-=======
-
-		if (allPathsInactive())
-		{
-
-			sctpEV3<<"process_TIMEOUT_RESET : ALL PATHS INACTIVE --> closing ASSOC\n";
-
->>>>>>> 5b51aaa3
+
 			sendIndicationToApp(SCTP_I_CONN_LOST);
 			sendAbort();
 			sctpMain->removeAssociation(this);
 			return 0;
-<<<<<<< HEAD
-		
-		} 
-=======
-
-		}
->>>>>>> 5b51aaa3
+
+		}
 		else if (notifyUlp)
 		{
 			/* notify the application */
 			pathStatusIndication(path->remoteAddress, false);
-<<<<<<< HEAD
-		} 
-=======
-		}
->>>>>>> 5b51aaa3
+		}
 		sctpEV3<<"process_TIMEOUT_RESET("<<(path->remoteAddress)<<") : PATH ERROR COUNTER now "<<path->pathErrorCount<<"\n";
 		return 2;
 	}
@@ -1843,11 +1546,7 @@
 		/* error counter exceeded terminate the association -- create an SCTPC_EV_CLOSE event and send it to myself */
 
 		sctpEV3<<"process_TIMEOUT_RTX : ASSOC ERROR COUNTER EXCEEDED, closing ASSOC\n";
-<<<<<<< HEAD
-	
-=======
-
->>>>>>> 5b51aaa3
+
 		sendIndicationToApp(SCTP_I_CONN_LOST);
 		sendAbort();
 		sctpMain->removeAssociation(this);
@@ -1872,48 +1571,27 @@
 					state->primaryPathIndex = adr;
 			}
 			sctpEV3<<"process_TIMEOUT_RTX("<<(path->remoteAddress)<<") : PATH ERROR COUNTER EXCEEDED, path status is INACTIVE\n";
-<<<<<<< HEAD
-		
-=======
-
->>>>>>> 5b51aaa3
+
 			if (allPathsInactive())
 			{
 
 				sctpEV3<<"process_TIMEOUT_RTX : ALL PATHS INACTIVE --> closing ASSOC\n";
-<<<<<<< HEAD
-			
-=======
-
->>>>>>> 5b51aaa3
+
 				sendIndicationToApp(SCTP_I_CONN_LOST);
 				sendAbort();
 				sctpMain->removeAssociation(this);
 				return 0;
-<<<<<<< HEAD
-			
-			} 
-			else if (notifyUlp)
-			{
-				/* notify the application */
-				pathStatusIndication(path->remoteAddress, false);			
-=======
 
 			}
 			else if (notifyUlp)
 			{
 				/* notify the application */
 				pathStatusIndication(path->remoteAddress, false);
->>>>>>> 5b51aaa3
 			}
 		}
 
 		sctpEV3<<"process_TIMEOUT_RTX("<<(path->remoteAddress)<<") : PATH ERROR COUNTER now "<<path->pathErrorCount<<"\n";
-<<<<<<< HEAD
-	
-=======
-
->>>>>>> 5b51aaa3
+
 	}
 
 	/*======================================================================*/
@@ -1922,11 +1600,7 @@
 
 	/* dequeue all chunks not acked so far and put them in the TransmissionQ */
 
-<<<<<<< HEAD
-	if (retransmissionQ->payloadQueue.empty()) return 1;	
-=======
 	if (retransmissionQ->payloadQueue.empty()) return 1;
->>>>>>> 5b51aaa3
 	sctpEV3<<"Still "<<retransmissionQ->payloadQueue.size()<<" chunks in retransmissionQ\n";
 	for (SCTPQueue::PayloadQueue::iterator iter=retransmissionQ->payloadQueue.begin(); iter!=retransmissionQ->payloadQueue.end(); iter++)
 	{
@@ -1939,13 +1613,8 @@
 		/*========================================================================*/
 		/* only insert chunks that were sent to the path that has timed out 	  */
 		/*========================================================================*/
-<<<<<<< HEAD
-	
-		if ((chunk->hasBeenAcked == false && chunk->countsAsOutstanding || chunk->hasBeenRemoved )&& chunk->lastDestination == path->remoteAddress ) 
-=======
 
 		if (((chunk->hasBeenAcked == false && chunk->countsAsOutstanding) || chunk->hasBeenRemoved )&& chunk->lastDestination == path->remoteAddress )
->>>>>>> 5b51aaa3
 		{
 			iter->second->hasBeenFastRetransmitted = false;
 			iter->second->gapReports = 0;
@@ -1985,24 +1654,15 @@
 					iter->second->countsAsOutstanding = false;
 				}
 				i->second -= ADD_PADDING(iter->second->booksize+SCTP_DATA_CHUNK_LENGTH);
-<<<<<<< HEAD
-			
-				state->peerRwnd += (chunk->booksize); 
-=======
 
 				state->peerRwnd += (chunk->booksize);
->>>>>>> 5b51aaa3
 				SCTP::AssocStatMap::iterator iter=sctpMain->assocStatMap.find(assocId);
 				iter->second.numT3Rtx++;
 			}
 			if (state->peerRwnd > state->initialPeerRwnd)
 				state->peerRwnd = state->initialPeerRwnd;
 			sctpEV3<<"T3 Timeout: Chunk (TSN="<<chunk->tsn<<") has been requeued in transmission Q, rwnd was set to "<<state->peerRwnd<<"\n";
-<<<<<<< HEAD
-		
-=======
-
->>>>>>> 5b51aaa3
+
 		}
 	}
 
@@ -2022,11 +1682,7 @@
 	}
 
 
-<<<<<<< HEAD
-	 
-=======
-
->>>>>>> 5b51aaa3
+
 	sctpEV3<<"process_TIMEOUT_RTX sendAll returned\n";
 
 	return 0;
