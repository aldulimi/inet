//
// Copyright (C) 2005 Christian Dankbar, Irene Ruengeler, Michael Tuexen, Andras Varga
// Copyright (C) 2010 Thomas Dreibholz
//
// This program is free software; you can redistribute it and/or
// modify it under the terms of the GNU General Public License
// as published by the Free Software Foundation; either version 2
// of the License, or (at your option) any later version.
//
// This program is distributed in the hope that it will be useful,
// but WITHOUT ANY WARRANTY; without even the implied warranty of
// MERCHANTABILITY or FITNESS FOR A PARTICULAR PURPOSE.  See the
// GNU General Public License for more details.
//
// You should have received a copy of the GNU General Public License
// along with this program; if not, see <http://www.gnu.org/licenses/>.
//

#include <platdep/sockets.h>

#include "headers/defs.h"

namespace INETFw // load headers into a namespace, to avoid conflicts with platform definitions of the same stuff
{
#include "headers/bsdint.h"
#include "headers/in.h"
#include "headers/in_systm.h"
#include "headers/ip.h"
#include "headers/sctp.h"
};

#include "SCTPSerializer.h"
#include "SCTPAssociation.h"
#include "IPv4Serializer.h"

#if !defined(_WIN32) && !defined(__CYGWIN__) && !defined(_WIN64)
#include <netinet/in.h>  // htonl, ntohl, ...
#include <arpa/inet.h>
#include <sys/socket.h>
#endif

#include <sys/types.h>


using namespace INETFw;

unsigned char SCTPSerializer::keyVector[512];
unsigned int  SCTPSerializer::sizeKeyVector = 0;
unsigned char SCTPSerializer::peerKeyVector[512];
unsigned int  SCTPSerializer::sizePeerKeyVector = 0;
unsigned char SCTPSerializer::sharedKey[512];

int32 SCTPSerializer::serialize(const SCTPMessage *msg, unsigned char *buf, uint32 bufsize)
{
    int32 size_init_chunk = sizeof(struct init_chunk);
    int32 size_sack_chunk = sizeof(struct sack_chunk);
    int32 size_nr_sack_chunk = sizeof(struct nr_sack_chunk);
    int32 size_heartbeat_chunk = sizeof(struct heartbeat_chunk);
    int32 size_heartbeat_ack_chunk = sizeof(struct heartbeat_ack_chunk);
   // int32 size_chunk = sizeof(struct chunk);

    int authstart=0;
    struct common_header *ch = (struct common_header*) (buf);
    uint32 writtenbytes = sizeof(struct common_header);

    // fill SCTP common header structure
    ch->source_port = htons(msg->getSrcPort());
    ch->destination_port = htons(msg->getDestPort());
    ch->verification_tag = htonl(msg->getTag());

    // SCTP chunks:
    int32 noChunks = msg->getChunksArraySize();
        for (int32 cc = 0; cc < noChunks; cc++)
        {
            SCTPChunk *chunk = const_cast<SCTPChunk*>(check_and_cast<const SCTPChunk *>(((SCTPMessage *)msg)->getChunks(cc)));
            unsigned char chunkType = chunk->getChunkType();
            switch (chunkType)
            {
                case DATA:
                {
                    EV_INFO<<simulation.getSimTime()<<" SCTPAssociation:: Data sent \n";
                    SCTPDataChunk *dataChunk = check_and_cast<SCTPDataChunk *>(chunk);
                    struct data_chunk *dc = (struct data_chunk*) (buf + writtenbytes); // append data to buffer
                    unsigned char flags = 0;

                    // fill buffer with data from SCTP data chunk structure
                    dc->type = dataChunk->getChunkType();
                    if (dataChunk->getUBit())
                        flags |= UNORDERED_BIT;
                    if (dataChunk->getBBit())
                        flags |= BEGIN_BIT;
                    if (dataChunk->getEBit())
                        flags |= END_BIT;
                    if (dataChunk->getIBit())
                        flags |= I_BIT;
                    dc->flags = flags;
                    dc->length = htons(dataChunk->getByteLength());
                    dc->tsn = htonl(dataChunk->getTsn());
                    dc->sid = htons(dataChunk->getSid());
                    dc->ssn = htons(dataChunk->getSsn());
                    dc->ppi = htonl(dataChunk->getPpid());
                    writtenbytes += SCTP_DATA_CHUNK_LENGTH;

                    SCTPSimpleMessage *smsg = check_and_cast<SCTPSimpleMessage *>(dataChunk->getEncapsulatedPacket());
                        const uint32 datalen = smsg->getDataLen();
                        if ( smsg->getDataArraySize() >= datalen) {
                            for (uint32 i = 0; i < datalen; i++) {
                                dc->user_data[i] = smsg->getData(i);
                            }
                        }
                        writtenbytes += ADD_PADDING(datalen);
                    break;
                }
                case INIT:
                {
                    EV_INFO<<"serialize INIT sizeKeyVector="<<sizeKeyVector<<"\n";
                    // source data from internal struct:
                    SCTPInitChunk *initChunk = check_and_cast<SCTPInitChunk *>(chunk);
                    //sctpEV3<<simulation.simTime()<<" SCTPAssociation:: Init sent \n";
                    // destination is send buffer:
                    struct init_chunk *ic = (struct init_chunk*) (buf + writtenbytes); // append data to buffer

                    // fill buffer with data from SCTP init chunk structure
                    ic->type = initChunk->getChunkType();
                    ic->flags = 0; // no flags available in this type of SCTPChunk
                    ic->initiate_tag = htonl(initChunk->getInitTag());
                    ic->a_rwnd = htonl(initChunk->getA_rwnd());
                    ic->mos = htons(initChunk->getNoOutStreams());
                    ic->mis = htons(initChunk->getNoInStreams());
                    ic->initial_tsn = htonl(initChunk->getInitTSN());
                    int32 parPtr = 0;
                    // Var.-Len. Parameters
                    struct supported_address_types_parameter* sup_addr = (struct supported_address_types_parameter*) (((unsigned char *)ic) + size_init_chunk + parPtr);
                    sup_addr->type = htons(INIT_SUPPORTED_ADDRESS);
                    sup_addr->length = htons(8);
                    sup_addr->address_type_1 = htons(INIT_PARAM_IPV4);
                    sup_addr->address_type_2 = htons(INIT_PARAM_IPV6);
                    parPtr += 8;
                    if (initChunk->getForwardTsn() == true)
                    {
                        struct forward_tsn_supported_parameter* forward = (struct forward_tsn_supported_parameter*) (((unsigned char *)ic) + size_init_chunk + parPtr);
                        forward->type = htons(FORWARD_TSN_SUPPORTED_PARAMETER);
                        forward->length = htons(4);
                        parPtr += 4;
                    }
                    int32 numaddr = initChunk->getAddressesArraySize();
                    for (int32 i=0; i<numaddr; i++)
                    {
#if WITH_IPv4
                         if (!initChunk->getAddresses(i).isIPv6()) {
                            struct init_ipv4_address_parameter *ipv4addr = (struct init_ipv4_address_parameter*) (((unsigned char *)ic) + size_init_chunk + parPtr);
                            ipv4addr->type = htons(INIT_PARAM_IPV4);
                            ipv4addr->length = htons(8);
                            ipv4addr->address = htonl(initChunk->getAddresses(i).toIPv4().getInt());
                            parPtr += sizeof(struct init_ipv4_address_parameter);
                        }
#endif
#if WITH_IPv6
                        if (initChunk->getAddresses(i).isIPv6()) {
                            struct init_ipv6_address_parameter *ipv6addr = (struct init_ipv6_address_parameter*) (((unsigned char *)ic) + size_init_chunk + parPtr);
                            ipv6addr->type = htons(INIT_PARAM_IPV6);
                            ipv6addr->length = htons(20);
                            for (int32 j = 0; j < 4; j++) {
                                ipv6addr->address[j] = htonl(initChunk->getAddresses(i).words()[j]);
                            }
                            parPtr += sizeof(struct init_ipv6_address_parameter);
                        }
#endif
                    }
                    int chunkcount = initChunk->getSepChunksArraySize();
                    if (chunkcount > 0)
                    {
                        struct supported_extensions_parameter *supext = (struct supported_extensions_parameter*) (((unsigned char *)ic) + size_init_chunk + parPtr);
                        supext->type = htons(SUPPORTED_EXTENSIONS);
                        int chunkcount = initChunk->getSepChunksArraySize();
                        supext->length = htons(sizeof(struct supported_extensions_parameter)+chunkcount);
                        for(int i=0; i<chunkcount; i++)
                        {
                            supext->chunk_type[i]=initChunk->getSepChunks(i);
                        }
                        parPtr += ADD_PADDING(sizeof(struct supported_extensions_parameter)+chunkcount);
                    }
                    if (initChunk->getHmacTypesArraySize()>0)
                    {
                        struct random_parameter* random = (struct random_parameter*) (((unsigned char *)ic) + size_init_chunk + parPtr);
                        random->type = htons(RANDOM);
                        unsigned char* vector = (unsigned char*)malloc(64);
                        struct random_parameter* rp = (struct random_parameter*)((unsigned char*)vector);
                        rp->type = htons(RANDOM);
                        int randomsize = initChunk->getRandomArraySize();
                        for (int i=0; i< randomsize; i++)
                        {
                            random->random[i] = (initChunk->getRandom(i));
                            rp->random[i] = (initChunk->getRandom(i));
                        }
                        parPtr += ADD_PADDING(sizeof(struct random_parameter)+randomsize);
                        random->length = htons(sizeof(struct random_parameter)+randomsize);
                        rp->length = htons(sizeof(struct random_parameter)+randomsize);
                        sizeKeyVector = ntohs(rp->length);
                        struct tlv* chunks = (struct tlv*) (((unsigned char *)ic) + size_init_chunk + parPtr);
                        struct tlv* cp = (struct tlv*)(((unsigned char*)vector)+sizeKeyVector);

                        chunks->type = htons(CHUNKS);
                        cp->type = htons(CHUNKS);
                        int chunksize = initChunk->getChunkTypesArraySize();
                        EV_DETAIL<<"chunksize="<<chunksize<<"\n";
                        for (int i=0; i< chunksize; i++)
                        {
                            chunks->value[i] = (initChunk->getChunkTypes(i));
                            EV_DETAIL<<"chunkType="<<initChunk->getChunkTypes(i)<<"\n";
                            cp->value[i] = (initChunk->getChunkTypes(i));
                        }
                        chunks->length = htons(sizeof(struct tlv)+chunksize);
                        cp->length = htons(sizeof(struct tlv)+chunksize);
                        sizeKeyVector += ntohs(cp->length);
                        parPtr += ADD_PADDING(sizeof(struct tlv)+chunksize);
                        struct hmac_algo* hmac = (struct hmac_algo*) (((unsigned char *)ic) + size_init_chunk + parPtr);
                        struct hmac_algo* hp = (struct hmac_algo*)(((unsigned char*)vector)+sizeKeyVector);
                        hmac->type = htons(HMAC_ALGO);
                        hp->type = htons(HMAC_ALGO);
                        hmac->length = htons(4+2*initChunk->getHmacTypesArraySize());
                        hp->length = htons(4+2*initChunk->getHmacTypesArraySize());
                        sizeKeyVector += ntohs(hp->length);;
                        for (unsigned int i=0; i<initChunk->getHmacTypesArraySize(); i++)
                        {
                            hmac->ident[i] = htons(initChunk->getHmacTypes(i));
                            hp->ident[i] = htons(initChunk->getHmacTypes(i));
                        }
                        parPtr += ADD_PADDING(4+2*initChunk->getHmacTypesArraySize());

                        for (unsigned int k=0; k<sizeKeyVector; k++) {
                            keyVector[k] = vector[k];
                        }
                    }
                    ic->length = htons(SCTP_INIT_CHUNK_LENGTH+parPtr);
                    writtenbytes += SCTP_INIT_CHUNK_LENGTH+parPtr;
                    break;
                }
                case INIT_ACK:
                {
                    EV_INFO<<"serialize INIT_ACK sizeKeyVector="<<sizeKeyVector<<"\n";
                    SCTPInitAckChunk *initAckChunk = check_and_cast<SCTPInitAckChunk *>(chunk);
                    //sctpEV3<<simulation.simTime()<<" SCTPAssociation:: InitAck sent \n";
                    // destination is send buffer:
                    struct init_ack_chunk *iac = (struct init_ack_chunk*) (buf + writtenbytes); // append data to buffer
                    // fill buffer with data from SCTP init ack chunk structure
                    iac->type = initAckChunk->getChunkType();
//                  iac->flags = initAckChunk->getFlags(); // no flags available in this type of SCTPChunk
                    iac->initiate_tag = htonl(initAckChunk->getInitTag());
                    iac->a_rwnd = htonl(initAckChunk->getA_rwnd());
                    iac->mos = htons(initAckChunk->getNoOutStreams());
                    iac->mis = htons(initAckChunk->getNoInStreams());
                    iac->initial_tsn = htonl(initAckChunk->getInitTSN());
                    // Var.-Len. Parameters
                    int32 parPtr = 0;

                    struct supported_address_types_parameter* sup_addr = (struct supported_address_types_parameter*) (((unsigned char *)iac) + size_init_chunk + parPtr);
                    sup_addr->type = htons(INIT_SUPPORTED_ADDRESS);
                    sup_addr->length = htons(6);
                    sup_addr->address_type_1 = htons(INIT_PARAM_IPV4);
                    parPtr += 8;

                    if (initAckChunk->getForwardTsn() == true)
                    {
                        struct forward_tsn_supported_parameter* forward = (struct forward_tsn_supported_parameter*) (((unsigned char *)iac) + size_init_chunk + parPtr);
                        forward->type = htons(FORWARD_TSN_SUPPORTED_PARAMETER);
                        forward->length = htons(4);
                        parPtr += 4;
                    }

                    int32 numaddr = initAckChunk->getAddressesArraySize();
                    for (int32 i=0; i<numaddr; i++)
                    {
<<<<<<< HEAD
                        struct init_ipv4_address_parameter *ipv4addr = (struct init_ipv4_address_parameter*) (((unsigned char *)iac) + size_init_chunk + parPtr);
                        ipv4addr->type = htons(INIT_PARAM_IPV4);
                        ipv4addr->length = htons(8);
                        ipv4addr->address = htonl(initAckChunk->getAddresses(i).toIPv4().getInt());
                        parPtr += 8;
=======
#if WITH_IPv4
                         if (!initAckChunk->getAddresses(i).isIPv6()) {
                            struct init_ipv4_address_parameter *ipv4addr = (struct init_ipv4_address_parameter*) (((unsigned char *)iac) + size_init_chunk + parPtr);
                            ipv4addr->type = htons(INIT_PARAM_IPV4);
                            ipv4addr->length = htons(8);
                            ipv4addr->address = htonl(initAckChunk->getAddresses(i).get4().getInt());
                            parPtr += sizeof(struct init_ipv4_address_parameter);
                        }
#endif
#if WITH_IPv6
                        if (initAckChunk->getAddresses(i).isIPv6()) {
                            struct init_ipv6_address_parameter *ipv6addr = (struct init_ipv6_address_parameter*) (((unsigned char *)iac) + size_init_chunk + parPtr);
                            ipv6addr->type = htons(INIT_PARAM_IPV6);
                            ipv6addr->length = htons(20);
                            for (int32 j = 0; j < 4; j++) {
                                ipv6addr->address[j] = htonl(initAckChunk->getAddresses(i).words()[j]);
                            }
                            parPtr += sizeof(struct init_ipv6_address_parameter);
                        }
#endif
>>>>>>> 58dad4c1
                    }
                    int chunkcount = initAckChunk->getSepChunksArraySize();
                    if (chunkcount > 0)
                    {
                        struct supported_extensions_parameter *supext = (struct supported_extensions_parameter*) (((unsigned char *)iac) + size_init_chunk + parPtr);
                        supext->type = htons(SUPPORTED_EXTENSIONS);
                        int chunkcount = initAckChunk->getSepChunksArraySize();
                        supext->length = htons(sizeof(struct supported_extensions_parameter)+chunkcount);
                        for(int i=0; i<chunkcount; i++)
                        {
                            supext->chunk_type[i]=initAckChunk->getSepChunks(i);
                        }
                        parPtr += ADD_PADDING(sizeof(struct supported_extensions_parameter)+chunkcount);
                    }
                    uint32 uLen = initAckChunk->getUnrecognizedParametersArraySize();
                    if (uLen>0)
                    {
                        //sctpEV3<<"uLen="<<uLen<<"\n";
                        int32 k = 0;
                        uint32 pLen = 0;
                        while (uLen>0)
                        {
                            struct tlv* unknown = (struct tlv*) (((unsigned char *)iac) + size_init_chunk + parPtr);
                            unknown->type = htons(UNRECOGNIZED_PARAMETER);
                            pLen = initAckChunk->getUnrecognizedParameters(k+2)*16+initAckChunk->getUnrecognizedParameters(k+3);
                            unknown->length = htons(pLen+4);
                            //sctpEV3<<"unknown->length="<<pLen<<"\n";
                            for (uint32 i=0; i<ADD_PADDING(pLen); i++, k++)
                                unknown->value[i] = initAckChunk->getUnrecognizedParameters(k);
                            parPtr += ADD_PADDING(pLen+4);
                            uLen -= ADD_PADDING(pLen);
                        }
                    }
                    if (initAckChunk->getHmacTypesArraySize()>0)
                    {
                        unsigned int sizeVector;
                        struct random_parameter* random = (struct random_parameter*) (((unsigned char *)iac) + size_init_chunk + parPtr);
                        random->type = htons(RANDOM);
                        int randomsize = initAckChunk->getRandomArraySize();
                        unsigned char* vector = (unsigned char*)malloc(64);
                        struct random_parameter* rp = (struct random_parameter*)((unsigned char*)vector);
                        rp->type = htons(RANDOM);
                        for (int i=0; i< randomsize; i++)
                        {
                            random->random[i] = (initAckChunk->getRandom(i));
                            rp->random[i] = (initAckChunk->getRandom(i));
                        }
                        parPtr += ADD_PADDING(sizeof(struct random_parameter)+randomsize);
                        random->length = htons(sizeof(struct random_parameter)+randomsize);
                        rp->length = htons(sizeof(struct random_parameter)+randomsize);
                        sizeVector = ntohs(rp->length);
                        struct tlv* chunks = (struct tlv*) (((unsigned char *)iac) + size_init_chunk + parPtr);
                        struct tlv* cp = (struct tlv*) (((unsigned char*)vector)+36);
                        chunks->type = htons(CHUNKS);
                        cp->type = htons(CHUNKS);
                        int chunksize = initAckChunk->getChunkTypesArraySize();
                        for (int i=0; i< chunksize; i++)
                        {
                            chunks->value[i] = (initAckChunk->getChunkTypes(i));
                            cp->value[i] = (initAckChunk->getChunkTypes(i));
                        }
                        chunks->length = htons(sizeof(struct tlv)+chunksize);
                        cp->length = htons(sizeof(struct tlv)+chunksize);
                        sizeVector += ntohs(cp->length);
                        parPtr += ADD_PADDING(sizeof(struct tlv)+chunksize);
                        struct hmac_algo* hmac = (struct hmac_algo*) (((unsigned char *)iac) + size_init_chunk + parPtr);
                        struct hmac_algo* hp = (struct hmac_algo*) (((unsigned char*)(vector))+36+sizeof(struct tlv)+chunksize);
                        hmac->type = htons(HMAC_ALGO);
                        hp->type = htons(HMAC_ALGO);
                        hmac->length = htons(4+2*initAckChunk->getHmacTypesArraySize());
                        hp->length = htons(4+2*initAckChunk->getHmacTypesArraySize());
                        sizeVector += ntohs(hp->length);;
                        for (unsigned int i=0; i<initAckChunk->getHmacTypesArraySize(); i++)
                        hp->length = htons(4+2*initAckChunk->getHmacTypesArraySize());
                        sizeVector += ntohs(hp->length);;
                        for (unsigned int i=0; i<initAckChunk->getHmacTypesArraySize(); i++)
                        {
                            hmac->ident[i] = htons(initAckChunk->getHmacTypes(i));
                            hp->ident[i] = htons(initAckChunk->getHmacTypes(i));
                        }
                        parPtr += ADD_PADDING(4+2*initAckChunk->getHmacTypesArraySize());

                        for (unsigned int k=0; k<sizeVector; k++)
                        {
                            if (sizeKeyVector != 0)
                                peerKeyVector[k] = vector[k];
                            else
                                keyVector[k] = vector[k];
                        }

                        if (sizeKeyVector != 0)
                            sizePeerKeyVector = sizeVector;
                        else
                            sizeKeyVector = sizeVector;

                        calculateSharedKey();
                    }
                    int32 cookielen = initAckChunk->getCookieArraySize();
                    if (cookielen == 0)
                    {
                        SCTPCookie* stateCookie = check_and_cast<SCTPCookie*>(initAckChunk->getStateCookie());
                        struct init_cookie_parameter *cookie = (struct init_cookie_parameter*) (((unsigned char *)iac) + size_init_chunk + parPtr);
                        cookie->type = htons(INIT_PARAM_COOKIE);
                        cookie->length = htons(SCTP_COOKIE_LENGTH + 4);
                        cookie->creationTime = htonl((uint32)stateCookie->getCreationTime().dbl());
                        cookie->localTag = htonl(stateCookie->getLocalTag());
                        cookie->peerTag = htonl(stateCookie->getPeerTag());
                        for (int32 i=0; i<32; i++)
                        {
                            cookie->localTieTag[i] = stateCookie->getLocalTieTag(i);
                            cookie->peerTieTag[i] = stateCookie->getPeerTieTag(i);
                        }
                        parPtr += (SCTP_COOKIE_LENGTH + 4);
                    }
                    else
                    {
                        struct tlv *cookie = (struct tlv*) (((unsigned char *)iac) + size_init_chunk + parPtr);
                        cookie->type = htons(INIT_PARAM_COOKIE);
                        cookie->length = htons(cookielen+4);
                        for (int32 i=0; i<cookielen; i++)
                            cookie->value[i] = initAckChunk->getCookie(i);
                        parPtr += cookielen + 4;
                    }
                    iac->length = htons(SCTP_INIT_CHUNK_LENGTH+parPtr);
                    writtenbytes += SCTP_INIT_CHUNK_LENGTH+parPtr;
                    break;
                }
                case SACK:
                case NR_SACK:
                {
                    SCTPSackChunk *sackChunk = check_and_cast<SCTPSackChunk *>(chunk);

                    // destination is send buffer:
                    struct nr_sack_chunk *sac = (struct nr_sack_chunk*) (buf + writtenbytes); // append data to buffer
                    writtenbytes += sackChunk->getByteLength();

                    // fill buffer with data from SCTP init ack chunk structure
                    sac->type = sackChunk->getChunkType();
//                  sac->flags = sackChunk->getFlags(); // no flags available in this type of SCTPChunk
                    sac->length = htons(sackChunk->getByteLength());
                    uint32 cumtsnack = sackChunk->getCumTsnAck();
                    sac->cum_tsn_ack = htonl(cumtsnack);
                    sac->a_rwnd = htonl(sackChunk->getA_rwnd());
                    sac->nr_of_gaps = htons(sackChunk->getNumGaps());
                    sac->nr_of_dups = htons(sackChunk->getNumDupTsns());

                    // GAPs and Dup. TSNs:
                    int16 numgaps = sackChunk->getNumGaps();
                    int16 numdups = sackChunk->getNumDupTsns();
                    int16 numnrgaps = 0;
                    for (int16 i=0; i<numgaps; i++)
                    {
                        struct sack_gap *gap = (struct sack_gap*) (((unsigned char *)sac) + (sackChunk->getIsNrSack()?size_nr_sack_chunk:size_sack_chunk) + i*sizeof(struct sack_gap));
                        gap->start = htons(sackChunk->getGapStart(i) - cumtsnack);
                        gap->stop = htons(sackChunk->getGapStop(i) - cumtsnack);
                    }
                    if (sackChunk->getIsNrSack()) {
                        sac->nr_of_nr_gaps = htons(sackChunk->getNumNrGaps());
                        sac->reserved = htons(0);
                        numnrgaps = sackChunk->getNumNrGaps();
                        for (int16 i=0; i<numnrgaps; i++)
                        {
                            struct sack_gap *gap = (struct sack_gap*) (((unsigned char *)sac) + size_nr_sack_chunk + (numgaps + i)*sizeof(struct sack_gap));
                            gap->start = htons(sackChunk->getNrGapStart(i) - cumtsnack);
                            gap->stop = htons(sackChunk->getNrGapStop(i) - cumtsnack);
                        }
                    }
                    for (int16 i=0; i<numdups; i++)
                    {
                        struct sack_duptsn *dup = (struct sack_duptsn*) (((unsigned char *)sac) + (sackChunk->getIsNrSack()?size_nr_sack_chunk:size_sack_chunk) + (numgaps + numnrgaps)*sizeof(struct sack_gap) + i*sizeof(sack_duptsn));
                        dup->tsn = htonl(sackChunk->getDupTsns(i));
                    }
                    break;
                }
                case HEARTBEAT:
                {
                    EV_INFO<<simulation.getSimTime()<<"  SCTPAssociation:: Heartbeat sent \n";
                    SCTPHeartbeatChunk *heartbeatChunk = check_and_cast<SCTPHeartbeatChunk *>(chunk);

                    // destination is send buffer:
                    struct heartbeat_chunk *hbc = (struct heartbeat_chunk*) (buf + writtenbytes); // append data to buffer

                    // fill buffer with data from SCTP init ack chunk structure
                    hbc->type = heartbeatChunk->getChunkType();

                    // deliver info:
                    struct heartbeat_info *hbi = (struct heartbeat_info*) (((unsigned char*)hbc) + size_heartbeat_chunk);
                    Address addr = heartbeatChunk->getRemoteAddr();
                    simtime_t time = heartbeatChunk->getTimeField();
<<<<<<< HEAD
                    int32 infolen = sizeof(addr.toIPv4().getInt()) + sizeof(uint32);
                    hbi->type = htons(1);   // mandatory
                    hbi->length = htons(infolen+4);
                    HBI_ADDR(hbi) = htonl(addr.toIPv4().getInt());
=======
                    int32 infolen;
#ifdef WITH_IPv4
                    if (!addr.isIPv6()) {
                        infolen = sizeof(addr.get4().getInt()) + sizeof(uint32);
                        hbi->type = htons(1);   // mandatory
                        hbi->length = htons(infolen+4);
                        struct init_ipv4_address_parameter *ipv4addr = (struct init_ipv4_address_parameter*) (((unsigned char *)hbc) + 8);
                        ipv4addr->type = htons(INIT_PARAM_IPV4);
                        ipv4addr->length = htons(8);
                        ipv4addr->address = htonl(addr.get4().getInt());
                        HBI_ADDR(hbi).v4addr = *ipv4addr;
                    }
#endif
#ifdef WITH_IPv6
                    if (addr.isIPv6()) {
                        infolen = 20 + sizeof(uint32);
                        hbi->type = htons(1);   // mandatory
                        hbi->length = htons(infolen+4);
                        struct init_ipv6_address_parameter *ipv6addr = (struct init_ipv6_address_parameter*) (((unsigned char *)hbc) + 8);
                        ipv6addr->type = htons(INIT_PARAM_IPV6);
                        ipv6addr->length = htons(20);
                        for (int32 j = 0; j < 4; j++) {
                            ipv6addr->address[j] = htonl(addr.words()[j]);
                        }
                        HBI_ADDR(hbi).v6addr = *ipv6addr;
                    }
#endif
>>>>>>> 58dad4c1
                    HBI_TIME(hbi) = htonl((uint32)time.dbl());
                    hbc->length = htons(sizeof(struct heartbeat_chunk) + infolen + 4);
                    writtenbytes += sizeof(struct heartbeat_chunk) + infolen + 4;
                    break;
                }
                case HEARTBEAT_ACK:
                {
                    EV_INFO<<simulation.getSimTime()<<" SCTPAssociation:: HeartbeatAck sent \n";
                    SCTPHeartbeatAckChunk *heartbeatAckChunk = check_and_cast<SCTPHeartbeatAckChunk *>(chunk);

                    // destination is send buffer:
                    struct heartbeat_ack_chunk *hbac = (struct heartbeat_ack_chunk*) (buf + writtenbytes); // append data to buffer

                    // fill buffer with data from SCTP init ack chunk structure
                    hbac->type = heartbeatAckChunk->getChunkType();

                    // deliver info:
                    struct heartbeat_info *hbi = (struct heartbeat_info*) (((unsigned char*)hbac) + size_heartbeat_ack_chunk);
                    int32 infolen = heartbeatAckChunk->getInfoArraySize();
                    hbi->type = htons(1); //mandatory
                    if (infolen > 0) {
                        hbi->length = htons(infolen+4);
                        for (int32 i=0; i<infolen; i++)
                        {
                            HBI_INFO(hbi)[i] = heartbeatAckChunk->getInfo(i);
                        }
<<<<<<< HEAD
                    }
                    else
                    {
                        Address addr = heartbeatAckChunk->getRemoteAddr();
                        infolen = sizeof(addr.toIPv4().getInt()) + sizeof(uint32);
                        hbi->type = htons(1);   // mandatory
                        hbi->length = htons(infolen+4);

                        simtime_t time = heartbeatAckChunk->getTimeField();
                        HBI_ADDR(hbi) = htonl(addr.toIPv4().getInt());
=======
                    } else {
                        IPvXAddress addr = heartbeatAckChunk->getRemoteAddr();
                        simtime_t time = heartbeatAckChunk->getTimeField();

#ifdef WITH_IPv4
                        if (!addr.isIPv6()) {
                            infolen = sizeof(addr.get4().getInt()) + sizeof(uint32);
                            hbi->type = htons(1);   // mandatory
                            hbi->length = htons(infolen+4);
                            struct init_ipv4_address_parameter *ipv4addr = (struct init_ipv4_address_parameter*) (((unsigned char *)hbac) + 8);
                            ipv4addr->type = htons(INIT_PARAM_IPV4);
                            ipv4addr->length = htons(8);
                            ipv4addr->address = htonl(addr.get4().getInt());
                            HBI_ADDR(hbi).v4addr = *ipv4addr;
                        }
#endif
#ifdef WITH_IPv6
                        if (addr.isIPv6()) {
                            infolen = 20 + sizeof(uint32);
                            hbi->type = htons(1);   // mandatory
                            hbi->length = htons(infolen+4);
                            struct init_ipv6_address_parameter *ipv6addr = (struct init_ipv6_address_parameter*) (((unsigned char *)hbac) + 8);
                            ipv6addr->type = htons(INIT_PARAM_IPV6);
                            ipv6addr->length = htons(20);
                            for (int32 j = 0; j < 4; j++) {
                                ipv6addr->address[j] = htonl(addr.words()[j]);
                            }
                            HBI_ADDR(hbi).v6addr = *ipv6addr;
                        }
#endif
>>>>>>> 58dad4c1
                        HBI_TIME(hbi) = htonl((uint32)time.dbl());
                    }
                    hbac->length = htons(sizeof(struct heartbeat_ack_chunk) + infolen + 4);
                    writtenbytes += sizeof(struct heartbeat_ack_chunk) + infolen + 4;

                    break;
                }
                case ABORT:
                {
                    EV_INFO<<simulation.getSimTime()<<" SCTPAssociation:: Abort sent \n";
                    SCTPAbortChunk *abortChunk = check_and_cast<SCTPAbortChunk *>(chunk);

                    // destination is send buffer:
                    struct abort_chunk *ac = (struct abort_chunk*) (buf + writtenbytes); // append data to buffer
                    writtenbytes += (abortChunk->getBitLength() / 8);

                    // fill buffer with data from SCTP init ack chunk structure
                    ac->type = abortChunk->getChunkType();
                    unsigned char flags = 0;
                    if (abortChunk->getT_Bit())
                        flags |= T_BIT;
                    ac->flags = flags;
                    ac->length = htons(abortChunk->getBitLength() / 8);
                    break;
                }
                case COOKIE_ECHO:
                {
                    EV_INFO<<simulation.getSimTime()<<" SCTPAssociation:: CookieEcho sent \n";
                    SCTPCookieEchoChunk *cookieChunk = check_and_cast<SCTPCookieEchoChunk *>(chunk);

                    struct cookie_echo_chunk *cec = (struct cookie_echo_chunk*) (buf + writtenbytes);


                    cec->type = cookieChunk->getChunkType();
                    cec->length = htons(cookieChunk->getBitLength() / 8);
                    int32 cookielen = cookieChunk->getCookieArraySize();
                    if (cookielen>0)
                    {
                        for (int32 i=0; i<cookielen; i++)
                            cec->state_cookie[i] = cookieChunk->getCookie(i);
                    }
                    else
                    {
                        SCTPCookie* stateCookie = check_and_cast<SCTPCookie*>(cookieChunk->getStateCookie());
                        struct cookie_parameter *cookie = (struct cookie_parameter*) (buf + writtenbytes+4);
                        cookie->creationTime = htonl((uint32)stateCookie->getCreationTime().dbl());
                        cookie->localTag = htonl(stateCookie->getLocalTag());
                        cookie->peerTag = htonl(stateCookie->getPeerTag());
                        for (int32 i=0; i<32; i++)
                        {
                            cookie->localTieTag[i] = stateCookie->getLocalTieTag(i);
                            cookie->peerTieTag[i] = stateCookie->getPeerTieTag(i);
                        }
                    }
                    writtenbytes += (ADD_PADDING(cookieChunk->getBitLength() / 8));
                    //sctpEV3<<"buflen cookie_echo="<<buflen<<"\n";
                    uint32 uLen = cookieChunk->getUnrecognizedParametersArraySize();
                    if (uLen>0)
                    {
                        //sctpEV3<<"uLen="<<uLen<<"\n";
                        struct error_chunk* error = (struct error_chunk*)(buf + writtenbytes);
                        error->type = ERRORTYPE;
                        error->flags = 0;
                        int32 k = 0;
                        uint32 pLen = 0;
                        uint32 ecLen = SCTP_ERROR_CHUNK_LENGTH;
                        uint32 ecParPtr = 0;
                        while (uLen>0)
                        {
                            struct tlv* unknown = (struct tlv*) (((unsigned char *)error) + sizeof(struct error_chunk) + ecParPtr);
                            unknown->type = htons(UNRECOGNIZED_PARAMETER);
                            pLen = cookieChunk->getUnrecognizedParameters(k+2)*16+cookieChunk->getUnrecognizedParameters(k+3);
                            unknown->length = htons(pLen+4);
                            ecLen += pLen+4;
                            //sctpEV3<<"plength="<<pLen<<" ecLen="<<ecLen<<"\n";
                            for (uint32 i=0; i<ADD_PADDING(pLen); i++, k++)
                                unknown->value[i] = cookieChunk->getUnrecognizedParameters(k);
                            ecParPtr += ADD_PADDING(pLen+4);
                            //sctpEV3<<"ecParPtr="<<ecParPtr<<"\n";
                            uLen -= ADD_PADDING(pLen);
                        }
                        error->length = htons(ecLen);
                        writtenbytes += SCTP_ERROR_CHUNK_LENGTH+ecParPtr;
                    }

                    break;
                }
                case COOKIE_ACK:
                {
                    EV_INFO<<simulation.getSimTime()<<" SCTPAssociation:: CookieAck sent \n";
                    SCTPCookieAckChunk *cookieAckChunk = check_and_cast<SCTPCookieAckChunk *>(chunk);

                    struct cookie_ack_chunk *cac = (struct cookie_ack_chunk*) (buf + writtenbytes);
                    writtenbytes += (cookieAckChunk->getBitLength() / 8);

                    cac->type = cookieAckChunk->getChunkType();
                    cac->length = htons(cookieAckChunk->getBitLength() / 8);

                    break;
                }
                case SHUTDOWN:
                {
                    EV_INFO<<simulation.getSimTime()<<" SCTPAssociation:: Shutdown sent \n";
                    SCTPShutdownChunk *shutdownChunk = check_and_cast<SCTPShutdownChunk *>(chunk);

                    struct shutdown_chunk *sac = (struct shutdown_chunk*) (buf + writtenbytes);
                    writtenbytes += (shutdownChunk->getBitLength() / 8);

                    sac->type = shutdownChunk->getChunkType();
                    sac->cumulative_tsn_ack = htonl(shutdownChunk->getCumTsnAck());
                    sac->length = htons(shutdownChunk->getBitLength() / 8);

                    break;
                }
                case SHUTDOWN_ACK:
                {
                    EV_INFO<<simulation.getSimTime()<<" SCTPAssociation:: ShutdownAck sent \n";
                    SCTPShutdownAckChunk *shutdownAckChunk = check_and_cast<SCTPShutdownAckChunk *>(chunk);

                    struct shutdown_ack_chunk *sac = (struct shutdown_ack_chunk*) (buf + writtenbytes);
                    writtenbytes += (shutdownAckChunk->getBitLength() / 8);

                    sac->type = shutdownAckChunk->getChunkType();
                    sac->length = htons(shutdownAckChunk->getBitLength() / 8);

                    break;
                }
                case SHUTDOWN_COMPLETE:
                {
                    EV_INFO<<simulation.getSimTime()<<" SCTPAssociation:: ShutdownComplete sent \n";
                    SCTPShutdownCompleteChunk *shutdownCompleteChunk = check_and_cast<SCTPShutdownCompleteChunk *>(chunk);

                    struct shutdown_complete_chunk *sac = (struct shutdown_complete_chunk*) (buf + writtenbytes);
                    writtenbytes += (shutdownCompleteChunk->getBitLength() / 8);

                    sac->type = shutdownCompleteChunk->getChunkType();
                    sac->length = htons(shutdownCompleteChunk->getBitLength() / 8);
                    unsigned char flags = 0;
                    if (shutdownCompleteChunk->getTBit())
                        flags |= T_BIT;
                    sac->flags = flags;
                    break;
                }
                case AUTH:
                {
                    SCTPAuthenticationChunk *authChunk = check_and_cast<SCTPAuthenticationChunk *>(chunk);
                    struct auth_chunk* auth = (struct auth_chunk*) (buf + writtenbytes);
                    authstart=writtenbytes;
                    writtenbytes += SCTP_AUTH_CHUNK_LENGTH + SHA_LENGTH;
                    auth->type = authChunk->getChunkType();
                    auth->flags = 0;
                    auth->length = htons(SCTP_AUTH_CHUNK_LENGTH + SHA_LENGTH);
                    auth->shared_key = htons(authChunk->getSharedKey());
                    auth->hmac_identifier = htons(authChunk->getHMacIdentifier());
                    for(int i=0; i<SHA_LENGTH; i++)
                        auth->hmac[i] = 0;
                    break;
                }
                case FORWARD_TSN:
                {
                    SCTPForwardTsnChunk* forward = check_and_cast<SCTPForwardTsnChunk*>(chunk);
                    struct forward_tsn_chunk* forw = (struct forward_tsn_chunk*) (buf + writtenbytes);
                    writtenbytes += (forward->getByteLength());
                    forw->type = forward->getChunkType();
                    forw->length = htons(forward->getByteLength());
                    forw->cum_tsn = htonl(forward->getNewCumTsn());
                    int streamPtr = 0;
                    for (unsigned int i=0; i<forward->getSidArraySize(); i++)
                    {
                        struct forward_tsn_streams* str = (struct forward_tsn_streams*) (((unsigned char*) forw) + sizeof(struct forward_tsn_chunk) + streamPtr);
                        str->sid = htons(forward->getSid(i));
                        str->ssn = htons(forward->getSsn(i));
                        streamPtr+=4;
                    }
                    break;
                }
                case ASCONF:
                {
                    SCTPAsconfChunk* asconfChunk = check_and_cast<SCTPAsconfChunk*>(chunk);
                    struct asconf_chunk* asconf = (struct asconf_chunk*) (buf + writtenbytes);
                    writtenbytes += (asconfChunk->getByteLength());
                    asconf->type = asconfChunk->getChunkType();
                    asconf->length = htons(asconfChunk->getByteLength());
                    asconf->serial = htonl(asconfChunk->getSerialNumber());
                    int parPtr = 0;
                    struct init_ipv4_address_parameter *ipv4addr = (struct init_ipv4_address_parameter*) (((unsigned char *)asconf) + sizeof(struct asconf_chunk) + parPtr);
                    ipv4addr->type = htons(INIT_PARAM_IPV4);
                    ipv4addr->length = htons(8);
                    ipv4addr->address = htonl(asconfChunk->getAddressParam().toIPv4().getInt());
                    parPtr += 8;
                    for (unsigned int i=0; i<asconfChunk->getAsconfParamsArraySize(); i++)
                    {
                        SCTPParameter* parameter = check_and_cast<SCTPParameter*>(asconfChunk->getAsconfParams(i));
                        switch (parameter->getParameterType())
                        {
                            case ADD_IP_ADDRESS:
                            {
                                SCTPAddIPParameter* addip = check_and_cast<SCTPAddIPParameter*>(parameter);
                                struct add_ip_parameter* ip = (struct add_ip_parameter*)(((unsigned char *)asconf) + sizeof(struct asconf_chunk) + parPtr);
                                parPtr += 8;
                                ip->type = htons(ADD_IP_ADDRESS);
                                ip->correlation_id = htonl(addip->getRequestCorrelationId());
                                struct init_ipv4_address_parameter *ipv4addr = (struct init_ipv4_address_parameter*) (((unsigned char *)asconf) + sizeof(struct asconf_chunk) + parPtr);
                                ipv4addr->type = htons(INIT_PARAM_IPV4);
                                ipv4addr->length = htons(8);
                                ipv4addr->address = htonl(addip->getAddressParam().toIPv4().getInt());
                                parPtr += 8;
                                ip->length = htons(addip->getByteLength());
                                break;
                            }
                            case DELETE_IP_ADDRESS:
                            {
                                SCTPDeleteIPParameter* deleteip = check_and_cast<SCTPDeleteIPParameter*>(parameter);
                                struct add_ip_parameter* ip = (struct add_ip_parameter*)(((unsigned char *)asconf) + sizeof(struct asconf_chunk) + parPtr);
                                parPtr += 8;
                                ip->type = htons(DELETE_IP_ADDRESS);
                                ip->correlation_id = htonl(deleteip->getRequestCorrelationId());
                                struct init_ipv4_address_parameter *ipv4addr = (struct init_ipv4_address_parameter*) (((unsigned char *)asconf) + sizeof(struct asconf_chunk) + parPtr);
                                ipv4addr->type = htons(INIT_PARAM_IPV4);
                                ipv4addr->length = htons(8);
                                ipv4addr->address = htonl(deleteip->getAddressParam().toIPv4().getInt());
                                parPtr += 8;
                                ip->length = htons(deleteip->getByteLength());
                                break;
                            }
                            case SET_PRIMARY_ADDRESS:
                            {
                                SCTPSetPrimaryIPParameter* setip = check_and_cast<SCTPSetPrimaryIPParameter*>(parameter);
                                struct add_ip_parameter* ip = (struct add_ip_parameter*)(((unsigned char *)asconf) + sizeof(struct asconf_chunk) + parPtr);
                                parPtr += 8;
                                ip->type = htons(SET_PRIMARY_ADDRESS);
                                ip->correlation_id = htonl(setip->getRequestCorrelationId());
                                struct init_ipv4_address_parameter *ipv4addr = (struct init_ipv4_address_parameter*) (((unsigned char *)asconf) + sizeof(struct asconf_chunk) + parPtr);
                                ipv4addr->type = htons(INIT_PARAM_IPV4);
                                ipv4addr->length = htons(8);
                                ipv4addr->address = htonl(setip->getAddressParam().toIPv4().getInt());
                                parPtr += 8;
                                ip->length = htons(setip->getByteLength());
                                break;
                            }
                        }
                    }
                    break;
                }
                case ASCONF_ACK:
                {
                    SCTPAsconfAckChunk* asconfAckChunk = check_and_cast<SCTPAsconfAckChunk*>(chunk);
                    struct asconf_ack_chunk* asconfack = (struct asconf_ack_chunk*) (buf + writtenbytes);
                    writtenbytes += (asconfAckChunk->getByteLength());
                    asconfack->type = asconfAckChunk->getChunkType();
                    asconfack->length = htons(asconfAckChunk->getByteLength());
                    asconfack->serial = htonl(asconfAckChunk->getSerialNumber());
                    int parPtr = 0;
                    for (unsigned int i=0; i<asconfAckChunk->getAsconfResponseArraySize(); i++)
                    {
                        SCTPParameter* parameter = check_and_cast<SCTPParameter*>(asconfAckChunk->getAsconfResponse(i));
                        switch (parameter->getParameterType())
                        {
                            case ERROR_CAUSE_INDICATION:
                            {
                                SCTPErrorCauseParameter* error = check_and_cast<SCTPErrorCauseParameter*>(parameter);
                                struct add_ip_parameter* addip = (struct add_ip_parameter*) (((unsigned char *)asconfack) + sizeof(struct asconf_ack_chunk) + parPtr);
                                addip->type = htons(error->getParameterType());
                                addip->length = htons(error->getByteLength());
                                addip->correlation_id = htonl(error->getResponseCorrelationId());
                                parPtr += 8;
                                struct error_cause* errorc = (struct error_cause*) (((unsigned char *)asconfack) + sizeof(struct asconf_ack_chunk) + parPtr);
                                errorc->cause_code = htons(error->getErrorCauseType());
                                errorc->length = htons(error->getByteLength()-8);
                                parPtr += 4;
                                if (check_and_cast<SCTPParameter*>(error->getEncapsulatedPacket()) != NULL) {
                                	SCTPParameter* encParameter = check_and_cast<SCTPParameter*>(error->getEncapsulatedPacket());
                                	switch (encParameter->getParameterType())
									{
										case ADD_IP_ADDRESS:
										{
											SCTPAddIPParameter* addip = check_and_cast<SCTPAddIPParameter*>(encParameter);
											struct add_ip_parameter* ip = (struct add_ip_parameter*)(((unsigned char *)errorc) + sizeof(struct error_cause));
											parPtr += 8;
											ip->type = htons(ADD_IP_ADDRESS);
											ip->correlation_id = htonl(addip->getRequestCorrelationId());
											struct init_ipv4_address_parameter *ipv4addr = (struct init_ipv4_address_parameter*) (((unsigned char *)errorc) + sizeof(struct error_cause) + 8);
											ipv4addr->length = htons(8);
											ipv4addr->address = htonl(addip->getAddressParam().toIPv4().getInt());
											parPtr += 8;
											ip->length = htons(addip->getByteLength());
											break;
										}
										case DELETE_IP_ADDRESS:
										{
											SCTPDeleteIPParameter* deleteip = check_and_cast<SCTPDeleteIPParameter*>(encParameter);
											struct add_ip_parameter* ip = (struct add_ip_parameter*)(((unsigned char *)errorc) + sizeof(struct error_cause));
											parPtr += 8;
											ip->type = htons(DELETE_IP_ADDRESS);
											ip->correlation_id = htonl(deleteip->getRequestCorrelationId());
											struct init_ipv4_address_parameter *ipv4addr = (struct init_ipv4_address_parameter*)  (((unsigned char *)errorc) + sizeof(struct error_cause) + 8);
											ipv4addr->type = htons(INIT_PARAM_IPV4);
											ipv4addr->length = htons(8);
											ipv4addr->address = htonl(deleteip->getAddressParam().toIPv4().getInt());
											parPtr += 8;
											ip->length = htons(deleteip->getByteLength());
											break;
										}
										case SET_PRIMARY_ADDRESS:
										{
											SCTPSetPrimaryIPParameter* setip = check_and_cast<SCTPSetPrimaryIPParameter*>(encParameter);
											struct add_ip_parameter* ip = (struct add_ip_parameter*)(((unsigned char *)errorc) + sizeof(struct error_cause));
											parPtr += 8;
											ip->type = htons(SET_PRIMARY_ADDRESS);
											ip->correlation_id = htonl(setip->getRequestCorrelationId());
											struct init_ipv4_address_parameter *ipv4addr = (struct init_ipv4_address_parameter*) (((unsigned char *)errorc) + sizeof(struct error_cause) + 8);
											ipv4addr->type = htons(INIT_PARAM_IPV4);
											ipv4addr->length = htons(8);
											ipv4addr->address = htonl(setip->getAddressParam().toIPv4().getInt());
											parPtr += 8;
											ip->length = htons(setip->getByteLength());
											break;
										}
									}
                                }
                                break;
                            }
                            case SUCCESS_INDICATION:
                            {
                                SCTPSuccessIndication* success = check_and_cast<SCTPSuccessIndication*>(parameter);
                                struct add_ip_parameter* addip = (struct add_ip_parameter*) (((unsigned char *)asconfack) + sizeof(struct asconf_ack_chunk) + parPtr);
                                addip->type = htons(success->getParameterType());
                                addip->length = htons(8);
                                addip->correlation_id = htonl(success->getResponseCorrelationId());
                                parPtr += 8;
                                break;
                            }
                        }
                    }
                    break;
                }
                case ERRORTYPE:
                {
                    SCTPErrorChunk* errorchunk = check_and_cast<SCTPErrorChunk*>(chunk);
                    struct error_chunk* error = (struct error_chunk*)(buf + writtenbytes);
                    error->type = errorchunk->getChunkType();
                    uint16 flags = 0;
                    if (errorchunk->getMBit())
                        flags |= NAT_M_FLAG;
                    if (errorchunk->getTBit())
                        flags |= NAT_T_FLAG;
                    error->flags = flags;
                    error->length = htons(errorchunk->getByteLength());

                    if (errorchunk->getParametersArraySize()>0)
                    {
                        SCTPParameter* parameter = check_and_cast<SCTPParameter*>(errorchunk->getParameters(0));
                        switch (parameter->getParameterType())
                        {
                            case MISSING_NAT_ENTRY:
                            {
                                SCTPSimpleErrorCauseParameter *ecp = check_and_cast<SCTPSimpleErrorCauseParameter*>(parameter);
                                struct error_cause* errorc = (struct error_cause*) (((unsigned char *)error) + sizeof(struct error_chunk));
                                errorc->cause_code = htons(ecp->getParameterType());
                                if (check_and_cast<IPv4Datagram*>(ecp->getEncapsulatedPacket()) != NULL) {
                                    IPv4Serializer().serialize(check_and_cast<IPv4Datagram *>(ecp->getEncapsulatedPacket()),
                                    ((unsigned char *)error)+sizeof(struct error_chunk)+4, ecp->getByteLength()-4);
                                }
                                errorc->length = htons(ecp->getByteLength());
                            }
                        }
                        writtenbytes += errorchunk->getByteLength();
                    }
                    else
                        writtenbytes += ADD_PADDING(error->length);
                    break;
                }
                case STREAM_RESET:
                {
                    SCTPStreamResetChunk* streamReset = check_and_cast<SCTPStreamResetChunk*>(chunk);
                    struct stream_reset_chunk* stream = (struct stream_reset_chunk*)(buf + writtenbytes);
                    writtenbytes += (streamReset->getByteLength());
                    stream->type = streamReset->getChunkType();
                    stream->length = htons(streamReset->getByteLength());
                    int parPtr = 0;
                    for (unsigned int i=0; i<streamReset->getParametersArraySize(); i++)
                    {
                        SCTPParameter* parameter = check_and_cast<SCTPParameter*>(streamReset->getParameters(i));
                        switch (parameter->getParameterType())
                        {
                            case OUTGOING_RESET_REQUEST_PARAMETER:
                            {
                                SCTPOutgoingSSNResetRequestParameter* outparam = check_and_cast<SCTPOutgoingSSNResetRequestParameter*>(parameter);
                                struct outgoing_reset_request_parameter* out = (outgoing_reset_request_parameter*)  (((unsigned char *)stream) + sizeof(struct stream_reset_chunk) + parPtr);
                                out->type = htons(outparam->getParameterType());
                                out->srReqSn = htonl(outparam->getSrReqSn());
                                out->srResSn = htonl(outparam->getSrResSn());
                                out->lastTsn = htonl(outparam->getLastTsn());
                                parPtr += sizeof(struct outgoing_reset_request_parameter);
                                if (outparam->getStreamNumbersArraySize() > 0)
                                {
                                    for (unsigned int j=0; j<outparam->getStreamNumbersArraySize(); j++)
                                    {
                                        out->streamNumbers[j*2] = htons(outparam->getStreamNumbers(j));

                                    }
                                    parPtr += ADD_PADDING(outparam->getStreamNumbersArraySize()*2);
                                }
                                out->length = htons(sizeof(struct outgoing_reset_request_parameter) + outparam->getStreamNumbersArraySize()*2);
                                break;
                            }
                            case INCOMING_RESET_REQUEST_PARAMETER:
                            {
                                SCTPIncomingSSNResetRequestParameter* inparam = check_and_cast<SCTPIncomingSSNResetRequestParameter*>(parameter);
                                struct incoming_reset_request_parameter* in = (incoming_reset_request_parameter*)  (((unsigned char *)stream) + sizeof(struct stream_reset_chunk) + parPtr);
                                in->type = htons(inparam->getParameterType());
                                in->srReqSn = htonl(inparam->getSrReqSn());
                                parPtr += sizeof(struct incoming_reset_request_parameter);
                                if (inparam->getStreamNumbersArraySize() > 0)
                                {
                                    for (unsigned int j=0; j<inparam->getStreamNumbersArraySize(); j++)
                                    {
                                        in->streamNumbers[j*2] = htons(inparam->getStreamNumbers(j));

                                    }
                                    parPtr += ADD_PADDING(inparam->getStreamNumbersArraySize()*2);
                                }
                                in->length = htons(sizeof(struct incoming_reset_request_parameter) + inparam->getStreamNumbersArraySize()*2);
                                break;
                            }
                            case SSN_TSN_RESET_REQUEST_PARAMETER:
                            {
                                SCTPSSNTSNResetRequestParameter* ssnparam = check_and_cast<SCTPSSNTSNResetRequestParameter*>(parameter);
                                struct ssn_tsn_reset_request_parameter* ssn = (struct ssn_tsn_reset_request_parameter*) (((unsigned char *)stream) + sizeof(struct stream_reset_chunk) + parPtr);
                                ssn->type = htons(ssnparam->getParameterType());
                                ssn->length = htons(4);
                                ssn->srReqSn = htonl(ssnparam->getSrReqSn());
                                parPtr += sizeof(struct ssn_tsn_reset_request_parameter);
                                break;
                            }
                            case STREAM_RESET_RESPONSE_PARAMETER:
                            {
                                SCTPStreamResetResponseParameter* response = check_and_cast<SCTPStreamResetResponseParameter*>(parameter);
                                struct stream_reset_response_parameter* resp = (struct stream_reset_response_parameter*) (((unsigned char *)stream) + sizeof(struct stream_reset_chunk) + parPtr);
                                resp->type = htons(response->getParameterType());
                                resp->srResSn = htonl(response->getSrResSn());
                                resp->result = htonl(response->getResult());
                                resp->length = htons(12);
                                parPtr += 12;
                                if (response->getSendersNextTsn()!=0)
                                {
                                    resp->sendersNextTsn = htonl(response->getSendersNextTsn());
                                    resp->receiversNextTsn = htonl(response->getReceiversNextTsn());
                                    resp->length = htons(20);
                                    parPtr += 8;
                                }
                                break;
                            }
                        }
                    }
                    break;
                }
                case PKTDROP:
                {
                    SCTPPacketDropChunk* packetdrop = check_and_cast<SCTPPacketDropChunk*>(chunk);
                    struct pktdrop_chunk* drop = (struct pktdrop_chunk*) (buf + writtenbytes);
                    unsigned char flags = 0;
                    if(packetdrop->getCFlag())
                        flags |= C_FLAG;
                    if(packetdrop->getTFlag())
                        flags |= T_FLAG;
                    if(packetdrop->getBFlag())
                        flags |= B_FLAG;
                    if(packetdrop->getMFlag())
                        flags |= M_FLAG;
                    drop->flags = flags;
                    drop->type = packetdrop->getChunkType();
                    drop->max_rwnd = htonl(packetdrop->getMaxRwnd());
                    drop->queued_data = htonl(packetdrop->getQueuedData());
                    drop->trunc_length = htons(packetdrop->getTruncLength());
                    drop->reserved = 0;
                    SCTPMessage *msg = check_and_cast<SCTPMessage *>(packetdrop->getEncapsulatedPacket());
                    int msglen = msg->getByteLength();
                    drop->length = htons(SCTP_PKTDROP_CHUNK_LENGTH+msglen);
                    //int len = serialize(msg, drop->dropped_data, msglen);
                    writtenbytes += (packetdrop->getByteLength());
                    break;
                }
                default:
                    printf("Serialize TODO: Implement for outgoing chunk type %d!\n", chunkType);
                    throw new cRuntimeError("TODO: unknown chunktype in outgoing packet on external interface! Implement it!");
            }
        }
    // calculate the HMAC if required
	uint8 result[SHA_LENGTH];
	if (authstart!=0)
	{      
		struct data_vector* ac = (struct data_vector*) (buf + authstart);
		EV_DETAIL<<"sizeKeyVector="<<sizeKeyVector<<", sizePeerKeyVector="<<sizePeerKeyVector<<"\n";
		hmacSha1((uint8*)ac->data, writtenbytes-authstart, sharedKey, sizeKeyVector+sizePeerKeyVector, result);
		struct auth_chunk* auth = (struct auth_chunk*) (buf + authstart);
		for (int32 k=0; k < SHA_LENGTH; k++)
			auth->hmac[k] = result[k];
	}
    // finally, set the CRC32 checksum field in the SCTP common header

    ch->checksum = checksum((unsigned char*)ch, writtenbytes);
    return writtenbytes;
}


void SCTPSerializer::hmacSha1(const uint8 *buf, uint32 buflen, const uint8 *key, uint32 keylen, uint8 *digest)
{
    /* XXX needs to be implemented */
    for (uint16 i = 0; i < SHA_LENGTH; i++) {
        digest[i] = 0;
    }
}


uint32 SCTPSerializer::checksum(const uint8_t *buf, register uint32 len)
{
    uint32 h;
    unsigned char byte0, byte1, byte2, byte3;
    uint32 crc32c;
    register uint32 i;
    register uint32 res = (~0L);
    for (i = 0; i < len; i++)
      CRC32C(res, buf[i]);
    h = ~res;
    byte0 = h & 0xff;
    byte1 = (h>>8) & 0xff;
    byte2 = (h>>16) & 0xff;
    byte3 = (h>>24) & 0xff;
    crc32c = ((byte0 << 24) | (byte1 << 16) | (byte2 << 8) | byte3);
    return htonl(crc32c);
}

void SCTPSerializer::parse(const uint8_t *buf, uint32 bufsize, SCTPMessage *dest)
{
    int32 size_common_header = sizeof(struct common_header);
    int32 size_init_chunk = sizeof(struct init_chunk);
    int32 size_init_ack_chunk = sizeof(struct init_ack_chunk);
    int32 size_data_chunk = sizeof(struct data_chunk);
    int32 size_sack_chunk = sizeof(struct sack_chunk);
    int32 size_heartbeat_chunk = sizeof(struct heartbeat_chunk);
    int32 size_heartbeat_ack_chunk = sizeof(struct heartbeat_ack_chunk);
    int32 size_abort_chunk = sizeof(struct abort_chunk);
    int32 size_cookie_echo_chunk = sizeof(struct cookie_echo_chunk);
    int size_error_chunk = sizeof(struct error_chunk);
    int size_forward_tsn_chunk = sizeof(struct forward_tsn_chunk);
    int size_asconf_chunk = sizeof(struct asconf_chunk);
    int size_addip_parameter = sizeof(struct add_ip_parameter);
    int size_asconf_ack_chunk = sizeof(struct asconf_ack_chunk);
    int size_auth_chunk = sizeof(struct auth_chunk);
    int size_stream_reset_chunk = sizeof(struct stream_reset_chunk);
    uint16 paramType;
    int32 parptr, chunklen, cLen, woPadding;
    struct common_header *common_header = (struct common_header*) (buf);
    int32 tempChecksum = common_header->checksum;
    common_header->checksum = 0;
    int32 chksum = checksum((unsigned char*)common_header, bufsize);
    common_header->checksum = tempChecksum;

    const unsigned char *chunks = (unsigned char*) (buf + size_common_header);
    EV_TRACE<<"SCTPSerializer::parse SCTPMessage\n";
    if (tempChecksum == chksum)
        dest->setChecksumOk(true);
    else
        dest->setChecksumOk(false);
    EV_DETAIL<<"checksumOK="<<dest->getChecksumOk()<<"\n";
    dest->setSrcPort(ntohs(common_header->source_port));
    dest->setDestPort(ntohs(common_header->destination_port));
    dest->setTag(ntohl(common_header->verification_tag));
    dest->setBitLength(SCTP_COMMON_HEADER*8);
    // chunks
    uint32 chunkPtr = 0;

    // catch ALL chunks - when a chunk is taken, the chunkPtr is set to the next chunk
    while (chunkPtr < (bufsize - size_common_header))
    {
        const struct chunk * chunk = (struct chunk*)(chunks + chunkPtr);
        int32 chunkType = chunk->type;
        woPadding = ntohs(chunk->length);
        cLen = ADD_PADDING(woPadding);
        switch (chunkType)
        {
            case DATA:
            {
                EV_INFO<<"Data received\n";
                const struct data_chunk *dc = (struct data_chunk*) (chunks + chunkPtr);
                EV_DETAIL<<"cLen="<<cLen<<"\n";
                if (cLen == 0)
                    throw new cRuntimeError("Incoming SCTP packet contains data chunk with length==0");
                SCTPDataChunk *chunk = new SCTPDataChunk("DATA");
                chunk->setChunkType(chunkType);
                chunk->setUBit(dc->flags & UNORDERED_BIT);
                chunk->setBBit(dc->flags & BEGIN_BIT);
                chunk->setEBit(dc->flags & END_BIT);
                chunk->setIBit(dc->flags & I_BIT);
                chunk->setTsn(ntohl(dc->tsn));
                chunk->setSid(ntohs(dc->sid));
                chunk->setSsn(ntohs(dc->ssn));
                chunk->setPpid(ntohl(dc->ppi));
                chunk->setByteLength(SCTP_DATA_CHUNK_LENGTH);
                EV_DETAIL<<"parse data: woPadding="<<woPadding<<" size_data_chunk="<<size_data_chunk<<"\n";
                if (woPadding > size_data_chunk)
                {
                    SCTPSimpleMessage* msg = new SCTPSimpleMessage("data");
                    int32 datalen = (woPadding - size_data_chunk);
                    msg->setBitLength(datalen*8);
                    msg->setDataLen(datalen);
                    msg->setDataArraySize(datalen);
                    for (int32 i=0; i<datalen; i++)
                        msg->setData(i, dc->user_data[i]);

                    chunk->encapsulate(msg);
                }
                EV_DETAIL<<"datachunkLength="<<chunk->getByteLength()<<"\n";
                dest->addChunk(chunk);
                break;
            }
            case INIT:
            {
                EV<<"parse INIT\n";
                const struct init_chunk *init_chunk = (struct init_chunk*) (chunks + chunkPtr); // (recvBuffer + size_ip + size_common_header);
                struct tlv* cp;
                struct random_parameter* rp;
                struct hmac_algo* hp;
                unsigned int rplen = 0, hplen = 0, cplen = 0;
                chunklen = SCTP_INIT_CHUNK_LENGTH;
                SCTPInitChunk *chunk = new SCTPInitChunk("INIT");
                chunk->setChunkType(chunkType);
                chunk->setName("INIT");
                chunk->setInitTag(ntohl(init_chunk->initiate_tag));
                chunk->setA_rwnd(ntohl(init_chunk->a_rwnd));
                chunk->setNoOutStreams(ntohs(init_chunk->mos));
                chunk->setNoInStreams(ntohs(init_chunk->mis));
                chunk->setInitTSN(ntohl(init_chunk->initial_tsn));
                chunk->setAddressesArraySize(0);
                chunk->setUnrecognizedParametersArraySize(0);
                //sctpEV3<<"INIT arrived from wire\n";
                if (cLen > size_init_chunk)
                {
                    int32 parcounter = 0, addrcounter = 0;
                    parptr = 0;
                    int chkcounter=0;
                    bool stopProcessing = false;
                    while (cLen > size_init_chunk+parptr && !stopProcessing)
                    {
                        EV_INFO<<"Process INIT parameters\n";
                        const struct tlv *parameter = (struct tlv*)(((unsigned char*)init_chunk) + size_init_chunk + parptr);
                        paramType = ntohs(parameter->type);
                        EV_INFO<<"search for param "<<paramType<<"\n";
                        switch (paramType)
                        {
                            case SUPPORTED_ADDRESS_TYPES:
                            {
                                break;
                            }
                            case INIT_PARAM_IPV4:
                            {
                                // we supppose an ipv4 address parameter
                                EV_INFO<<"IPv4\n";
                                const struct init_ipv4_address_parameter *v4addr;
                                v4addr = (struct init_ipv4_address_parameter*) (((unsigned char*)init_chunk) + size_init_chunk + parptr);
                                chunk->setAddressesArraySize(++addrcounter);
                                Address localv4Addr(IPv4Address(ntohl(v4addr->address)));
                                chunk->setAddresses(addrcounter-1, localv4Addr);
                                chunklen += 8;
                                break;
                            }
                            case INIT_PARAM_IPV6:
                            {
                                EV_INFO<<"IPv6\n";
                                const struct init_ipv6_address_parameter *ipv6addr;
                                ipv6addr = (struct init_ipv6_address_parameter*) (((unsigned char*)init_chunk) + size_init_chunk + parptr);
                                IPv6Address ipv6Addr = IPv6Address(ipv6addr->address[0], ipv6addr->address[1],
                                                                    ipv6addr->address[2], ipv6addr->address[3]);
                                Address localv6Addr(ipv6Addr);
                                EV_INFO<<"address"<<ipv6Addr<<"\n";
                                chunk->setAddressesArraySize(++addrcounter);
                                chunk->setAddresses(addrcounter-1, localv6Addr);
                                chunklen += 20;
                                break;
                            }
                            case SUPPORTED_EXTENSIONS:
                            {
                                EV_INFO<<"Supported extensions\n";
                                const struct supported_extensions_parameter *supext;
                                supext = (struct supported_extensions_parameter*) (((unsigned char*)init_chunk) + size_init_chunk + parptr);
                                unsigned short chunkTypes;
                                chunklen+=4;
                                int len = 4;
                                EV_INFO<<"supext->len="<<ntohs(supext->length)<<"\n";
                                while (ntohs(supext->length) > len)
                                {
                                    chunkTypes = (int)*(chunks + chunkPtr+size_init_chunk+parptr+4+chkcounter);
                                    chunk->setSepChunksArraySize(++chkcounter);
                                    EV_INFO<<"Extension "<<chunkTypes<<" added\n";
                                    chunk->setSepChunks(chkcounter-1, chunkTypes);
                                    chunklen ++;
                                    len++;
                                }
                                break;
                            }
                            case FORWARD_TSN_SUPPORTED_PARAMETER:
                            {
                                EV_INFO<<"Forward TSN\n";
                                int size=chunk->getChunkTypesArraySize();
                                chunk->setChunkTypesArraySize(size+1);
                                chunk->setChunkTypes(size,FORWARD_TSN_SUPPORTED_PARAMETER);
                                chunklen++;
                                break;
                            }
                            case RANDOM:
                            {
                                EV_INFO<<"random parameter received\n";
                                const struct random_parameter *rand;
                                rand = (struct random_parameter*) (((unsigned char*)init_chunk) + size_init_chunk + parptr);
                                unsigned char* rv = (unsigned char*)malloc(64);
                                rp = (struct random_parameter*)((unsigned char*)rv);
                                rp->type = rand->type;
                                rplen = ntohs(rand->length);
                                rp->length = rand->length;
                                int rlen = ntohs(rand->length)-4;
                                chunk->setRandomArraySize(rlen);
                                for (int i=0; i<rlen; i++)
                                {
                                    chunk->setRandom(i,(unsigned char)(rand->random[i]));
                                    rp->random[i] = (unsigned char)(rand->random[i]);
                                }
                                chunklen+=parameter->length/8;
                                break;
                            }
                            case HMAC_ALGO:
                            {
                                EV_INFO<<"hmac_algo parameter received\n";
                                const struct hmac_algo *hmac;
                                hmac = (struct hmac_algo*) (((unsigned char*)init_chunk) + size_init_chunk + parptr);
                                int num = (ntohs(hmac->length)-4)/2;
                                chunk->setHmacTypesArraySize(num);
                                unsigned char* hv = (unsigned char*)malloc(64);
                                hp = (struct hmac_algo*)((unsigned char*)hv);
                                hp->type = hmac->type;
                                hplen = ntohs(hmac->length);
                                hp->length = hmac->length;
                                for (int i=0; i<num; i++)
                                {
                                    chunk->setHmacTypes(i,ntohs(hmac->ident[i]));
                                    hp->ident[i] = hmac->ident[i];
                                }
                                chunklen+=4+2*num;
                                break;
                            }
                            case CHUNKS:
                            {
                                EV_INFO<<"chunks parameter received\n";
                                const struct tlv *chunks;
                                chunks = (struct tlv*) (((unsigned char*)init_chunk) + size_init_chunk + parptr);
                                unsigned char* cv = (unsigned char*)malloc(64);
                                cp = (struct tlv*)((unsigned char*)cv);
                                cp->type = chunks->type;
                                cplen = ntohs(chunks->length);
                                cp->length = chunks->length;
                                int num = cplen-4;
                                chunk->setChunkTypesArraySize(num);
                                for (int i=0; i<num; i++)
                                {
                                    chunk->setChunkTypes(i, (chunks->value[i]));
                                    cp->value[i] = chunks->value[i];
                                }
                                chunklen+=parameter->length/8;
                                break;
                            }
                            default:
                            {
                                EV_INFO << "ExtInterface: Unknown SCTP INIT parameter type " << paramType<<"\n";
                                uint16 skip = (paramType & 0x8000) >> 15;
                                if (skip == 0)
                                    stopProcessing = true;
                                uint16 report = (paramType & 0x4000) >> 14;
                                if (report != 0)
                                {
                                    const struct tlv *unknown;
                                    unknown = (struct tlv*) (((unsigned char*)init_chunk) + size_init_chunk + parptr);
                                    uint32 unknownLen = chunk->getUnrecognizedParametersArraySize();
                                    chunk->setUnrecognizedParametersArraySize(unknownLen+ADD_PADDING(ntohs(unknown->length)));
                                    struct data_vector* dv = (struct data_vector*) (((unsigned char*)init_chunk) + size_init_chunk + parptr);

                                    for (uint32 i=unknownLen; i<unknownLen+ADD_PADDING(ntohs(unknown->length)); i++)
                                        chunk->setUnrecognizedParameters(i, dv->data[i-unknownLen]);
                                }
                                EV_INFO<<"stopProcessing="<<stopProcessing<<" report="<<report<<"\n";
                                break;
                            }
                        }
                        parptr += ADD_PADDING(ntohs(parameter->length));
                        parcounter++;
                    }
                }
                if (chunk->getHmacTypesArraySize() != 0)
                {
                    unsigned char * vector = (unsigned char*)malloc(64);
                    sizePeerKeyVector = rplen;
                    memcpy(vector, rp, rplen);
                    for (unsigned int k=0; k<sizePeerKeyVector; k++)
                    {
                        peerKeyVector[k] = vector[k];
                    }
                    memcpy(vector, cp, cplen);
                    for (unsigned int k=0; k<cplen; k++)
                    {
                        peerKeyVector[sizePeerKeyVector+k] = vector[k];
                    }
                    sizePeerKeyVector += cplen;
                    memcpy(vector, hp, hplen);
                    for (unsigned int k=0; k<hplen; k++)
                    {
                        peerKeyVector[sizePeerKeyVector+k] = vector[k];
                    }
                    sizePeerKeyVector += hplen;
                }
                chunk->setBitLength(chunklen*8);
                dest->addChunk(chunk);
                //chunkPtr += cLen;
                break;
            }
            case INIT_ACK:
            {
                const struct init_ack_chunk *iac = (struct init_ack_chunk*) (chunks + chunkPtr);
                struct tlv* cp;
                struct random_parameter* rp;
                struct hmac_algo* hp;
                unsigned int rplen = 0, hplen = 0, cplen = 0;
                chunklen = SCTP_INIT_CHUNK_LENGTH;
                SCTPInitAckChunk *chunk = new SCTPInitAckChunk("INIT_ACK");
                chunk->setChunkType(chunkType);
                chunk->setInitTag(ntohl(iac->initiate_tag));
                chunk->setA_rwnd(ntohl(iac->a_rwnd));
                chunk->setNoOutStreams(ntohs(iac->mos));
                chunk->setNoInStreams(ntohs(iac->mis));
                chunk->setInitTSN(ntohl(iac->initial_tsn));
                chunk->setUnrecognizedParametersArraySize(0);
                if (cLen > size_init_ack_chunk)
                {
                    int32 parcounter = 0, addrcounter = 0;
                    parptr = 0;
                    int chkcounter=0;
                    bool stopProcessing = false;
                    //sctpEV3<<"cLen="<<cLen<<"\n";
                    while (cLen > size_init_ack_chunk+parptr && !stopProcessing)
                    {
                        const struct tlv *parameter = (struct tlv*)(((unsigned char*)iac) + size_init_ack_chunk + parptr);
                        paramType = ntohs(parameter->type);
                        //sctpEV3<<"ParamType = "<<paramType<<" parameterLength="<<ntohs(parameter->length)<<"\n";
                        switch (paramType)
                        {
                            case SUPPORTED_ADDRESS_TYPES:
                            {
                                break;
                            }
                            case INIT_PARAM_IPV4:
                            {
                                EV_INFO<<"parse IPv4\n";
                                const struct init_ipv4_address_parameter *v4addr;
                                v4addr = (struct init_ipv4_address_parameter*) (((unsigned char*)iac) + size_init_ack_chunk + parptr);
                                chunk->setAddressesArraySize(++addrcounter);
                                Address localv4Addr(IPv4Address(ntohl(v4addr->address)));
                                chunk->setAddresses(addrcounter-1, localv4Addr);
                                chunklen += 8;
                                break;
                            }
                            case INIT_PARAM_IPV6:
                            {
                                EV_INFO<<"IPv6\n";
                                const struct init_ipv6_address_parameter *ipv6addr;
                                ipv6addr = (struct init_ipv6_address_parameter*) (((unsigned char*)iac) + size_init_chunk + parptr);
                                IPv6Address ipv6Addr = IPv6Address(ipv6addr->address[0], ipv6addr->address[1],
                                                                    ipv6addr->address[2], ipv6addr->address[3]);
                                EV_INFO<<"address"<<ipv6Addr<<"\n";
                                Address localv6Addr(ipv6Addr);

                                chunk->setAddressesArraySize(++addrcounter);
                                chunk->setAddresses(addrcounter-1, localv6Addr);
                                chunklen += 20;
                                break;
                            }
                            case RANDOM:
                            {
                                const struct random_parameter *rand;
                                rand = (struct random_parameter*) (((unsigned char*)iac) + size_init_ack_chunk + parptr);
                                int rlen = ntohs(rand->length)-4;
                                chunk->setRandomArraySize(rlen);
                                unsigned char* rv = (unsigned char*)malloc(64);
                                rp = (struct random_parameter*)((unsigned char*)rv);
                                rp->type = rand->type;
                                rplen = ntohs(rand->length);
                                rp->length = rand->length;
                                for (int i=0; i<rlen; i++)
                                {
                                    chunk->setRandom(i,(unsigned char)(rand->random[i]));
                                    rp->random[i] = (unsigned char)(rand->random[i]);
                                }

                                chunklen+=ntohs(parameter->length)/8;
                                break;
                            }
                            case HMAC_ALGO:
                            {
                                const struct hmac_algo *hmac;
                                hmac = (struct hmac_algo*) (((unsigned char*)iac) + size_init_ack_chunk + parptr);
                                int num = (ntohs(hmac->length)-4)/2;
                                chunk->setHmacTypesArraySize(num);
                                unsigned char* hv = (unsigned char*)malloc(64);
                                hp = (struct hmac_algo*)((unsigned char*)hv);
                                hp->type = hmac->type;
                                hplen = ntohs(hmac->length);
                                hp->length = hmac->length;
                                for (int i=0; i<num; i++)
                                {
                                    chunk->setHmacTypes(i,ntohs(hmac->ident[i]));
                                    hp->ident[i] = hmac->ident[i];
                                }
                                chunklen+=4+2*num;
                                break;
                            }
                            case CHUNKS:
                            {
                                const struct tlv *chunks;
                                chunks = (struct tlv*) (((unsigned char*)iac) + size_init_ack_chunk + parptr);
                                int num = ntohs(chunks->length)-4;
                                chunk->setChunkTypesArraySize(num);
                                unsigned char* cv = (unsigned char*)malloc(64);
                                cp = (struct tlv*)((unsigned char*)cv);
                                cp->type = chunks->type;
                                cplen = ntohs(chunks->length);
                                cp->length = chunks->length;
                                for (int i=0; i<num; i++)
                                {
                                    chunk->setChunkTypes(i, chunks->value[i]);
                                    cp->value[i] = chunks->value[i];
                                }
                                chunklen+=ntohs(parameter->length)/8;
                                break;
                            }
                            case INIT_PARAM_COOKIE:
                            {
                                const struct tlv *cookie = (struct tlv*) (((unsigned char*)iac) + size_init_ack_chunk + parptr);
                                int32 cookieLen = ntohs(cookie->length) - 4;
                                // put cookie data into chunk (char array cookie)
                                chunk->setCookieArraySize(cookieLen);
                                for (int32 i=0; i<cookieLen; i++)
                                    chunk->setCookie(i, cookie->value[i]);
                                chunklen += cookieLen+4;
                                break;
                            }
                            case SUPPORTED_EXTENSIONS:
                            {
                                const struct supported_extensions_parameter *supext;
                                supext = (struct supported_extensions_parameter*) (((unsigned char*)iac) + size_init_ack_chunk + parptr);
                                unsigned short chunkTypes;
                                chunklen+=4;
                                int len = 4;
                                while (ntohs(supext->length) > len)
                                {
                                    chunkTypes = (int)*(chunks + chunkPtr+size_init_ack_chunk+parptr+4+chkcounter);
                                    chunk->setSepChunksArraySize(++chkcounter);
                                    chunk->setSepChunks(chkcounter-1, chunkTypes);
                                    chunklen ++;
                                    len++;
                                }
                                break;
                            }
                            case FORWARD_TSN_SUPPORTED_PARAMETER:
                            {
                                int size=chunk->getChunkTypesArraySize();
                                chunk->setChunkTypesArraySize(size+1);
                                chunk->setChunkTypes(size,FORWARD_TSN_SUPPORTED_PARAMETER);
                                chunklen++;
                                break;
                            }
                            default:
                            {
                                EV_INFO << "ExtInterface: Unknown SCTP INIT-ACK parameter type " << paramType<<"\n";
                                uint16 skip = (paramType & 0x8000) >> 15;
                                if (skip == 0)
                                    stopProcessing = true;
                                uint16 report = (paramType & 0x4000) >> 14;
                                if (report != 0)
                                {
                                    const struct tlv *unknown;
                                    unknown = (struct tlv*) (((unsigned char*)iac) + size_init_ack_chunk + parptr);
                                    uint32 unknownLen = chunk->getUnrecognizedParametersArraySize();
                                    chunk->setUnrecognizedParametersArraySize(unknownLen+ADD_PADDING(ntohs(unknown->length)));
                                    struct data_vector* dv = (struct data_vector*) (((unsigned char*)iac) + size_init_ack_chunk + parptr);

                                    for (uint32 i=unknownLen; i<unknownLen+ADD_PADDING(ntohs(unknown->length)); i++)
                                        chunk->setUnrecognizedParameters(i, dv->data[i-unknownLen]);
                                }
                                EV_INFO<<"stopProcessing="<<stopProcessing<<"  report="<<report<<"\n";

                                break;
                            }
                        }
                        parptr += ADD_PADDING(ntohs(parameter->length));
                        //sctpEV3<<"parptr="<<parptr<<"\n";
                        parcounter++;
                    }
                }
                if (chunk->getHmacTypesArraySize() != 0)
                {
                    unsigned char * vector = (unsigned char*)malloc(64);
                    sizePeerKeyVector = rplen;
                    memcpy(vector, rp, rplen);
                    for (unsigned int k=0; k<sizePeerKeyVector; k++)
                    {
                        peerKeyVector[k] = vector[k];
                    }
                    memcpy(vector, cp, cplen);
                    for (unsigned int k=0; k<cplen; k++)
                    {
                        peerKeyVector[sizePeerKeyVector+k] = vector[k];
                    }
                    sizePeerKeyVector += cplen;
                    memcpy(vector, hp, hplen);
                    for (unsigned int k=0; k<hplen; k++)
                    {
                        peerKeyVector[sizePeerKeyVector+k] = vector[k];
                    }
                    sizePeerKeyVector += hplen;
                    calculateSharedKey();
                }
                chunk->setBitLength(chunklen*8);
                dest->addChunk(chunk);
                break;
            }
            case SACK:
            {
                EV<<"SCTPMessage: SACK received\n";
                const struct sack_chunk *sac = (struct sack_chunk*) (chunks + chunkPtr);
                SCTPSackChunk *chunk = new SCTPSackChunk("SACK");
                chunk->setChunkType(chunkType);
                uint32 cumtsnack = ntohl(sac->cum_tsn_ack);
                chunk->setCumTsnAck(cumtsnack);
                chunk->setA_rwnd(ntohl(sac->a_rwnd));

                int32 ngaps = ntohs(sac->nr_of_gaps);
                int32 ndups = ntohs(sac->nr_of_dups);
                chunk->setNumGaps(ngaps);
                chunk->setNumDupTsns(ndups);

                chunk->setGapStartArraySize(ngaps);
                chunk->setGapStopArraySize(ngaps);
                chunk->setDupTsnsArraySize(ndups);

                for (int32 i=0; i<ngaps; i++)
                {
                    const struct sack_gap *gap = (struct sack_gap*) (((unsigned char*)sac) + size_sack_chunk + i*sizeof(sack_gap));
                    chunk->setGapStart(i, ntohs(gap->start) + cumtsnack);
                    chunk->setGapStop(i, ntohs(gap->stop) + cumtsnack);
                }
                for (int32 i=0; i<ndups; i++)
                {
                    const struct sack_duptsn *dup = (struct sack_duptsn*) (((unsigned char*)sac) + size_sack_chunk + ngaps*sizeof(sack_gap) + i*sizeof(sack_duptsn));
                    chunk->setDupTsns(i, ntohl(dup->tsn));
                }

                chunk->setBitLength(cLen*8);
                dest->addChunk(chunk);
                break;
            }
            case HEARTBEAT:
            {
                //sctpEV3<<"SCTPMessage: Heartbeat received\n";
                const struct heartbeat_chunk *hbc = (struct heartbeat_chunk*) (chunks + chunkPtr);
                SCTPHeartbeatChunk *chunk = new SCTPHeartbeatChunk("HEARTBEAT");
                chunk->setChunkType(chunkType);
                if (cLen > size_heartbeat_chunk)
                {
                    int32 parcounter = 0;
                    parptr = 0;
                    while (cLen > size_heartbeat_chunk+parptr)
                    {
                        // we supppose type 1 here
                        //sctpEV3<<"HB-chunk+parptr="<<size_heartbeat_chunk+parptr<<"\n";
                        const struct heartbeat_info *hbi = (struct heartbeat_info*) (((unsigned char*)hbc) + size_heartbeat_chunk + parptr);
                        if (ntohs(hbi->type) == 1) // sender specific hb info
                        {
                            //sctpEV3<<"HBInfo\n";
                            int32 infoLen = ntohs(hbi->length) - 4;
                            parptr += ADD_PADDING(infoLen) + 4;
                            parcounter++;
                            chunk->setInfoArraySize(infoLen);
                            for (int32 i=0; i<infoLen; i++)
                                chunk->setInfo(i, HBI_INFO(hbi)[i]);
                        }
                        else
                        {
                            parptr += ADD_PADDING(ntohs(hbi->length));  // set pointer forwards with count of bytes in length field of TLV
                            parcounter++;
                            continue;
                        }
                    }
                }
                chunk->setBitLength(cLen*8);
                dest->addChunk(chunk);
                break;
            }
            case HEARTBEAT_ACK:
            {
                EV<<"SCTPMessage: Heartbeat_Ack received\n";
                const struct heartbeat_ack_chunk *hbac = (struct heartbeat_ack_chunk*) (chunks + chunkPtr);
                SCTPHeartbeatAckChunk *chunk = new SCTPHeartbeatAckChunk("HEARTBEAT_ACK");
                chunk->setChunkType(chunkType);
                if (cLen>size_heartbeat_ack_chunk)
                {
                    int32 parcounter = 0;
                    parptr = 0;
                    while (cLen > size_heartbeat_ack_chunk+parptr)
                    {
                        // we supppose type 1 here, the same provided in heartbeat chunks
                        const struct heartbeat_info *hbi = (struct heartbeat_info*) (((unsigned char*)hbac) + size_heartbeat_ack_chunk + parptr);
                        if (ntohs(hbi->type) == 1) // sender specific hb info
                        {
                            int32 infoLen = ntohs(hbi->length) - 4;
                            parptr += ADD_PADDING(infoLen) + 4;
                            parcounter++;
<<<<<<< HEAD
                            chunk->setRemoteAddr(Address(IPv4Address(ntohl(HBI_ADDR(hbi)))));
                            chunk->setTimeField(ntohl((uint32)HBI_TIME(hbi)));
=======
                            chunk->setInfoArraySize(infoLen);
                            for (int32 i=0; i<infoLen; i++)
                                chunk->setInfo(i, HBI_INFO(hbi)[i]);
>>>>>>> 58dad4c1
                        }
                        else
                        {
                            parptr += ntohs(hbi->length);   // set pointer forwards with count of bytes in length field of TLV
                            parcounter++;
                            continue;
                        }

                    }
                }
                chunk->setBitLength(cLen*8);
                dest->addChunk(chunk);
                break;
            }
            case ABORT:
            {
                EV<<"SCTPMessage: Abort received\n";
                const struct abort_chunk *ac = (struct abort_chunk*) (chunks + chunkPtr);
                cLen = ntohs(ac->length);
                SCTPAbortChunk *chunk = new SCTPAbortChunk("ABORT");
                chunk->setChunkType(chunkType);
                chunk->setT_Bit(ac->flags & T_BIT);
                if (cLen>size_abort_chunk)
                {
                    // TODO: handle attached error causes
                }
                chunk->setBitLength(cLen*8);
                dest->addChunk(chunk);
                break;
            }
            case COOKIE_ECHO:
            {
                SCTPCookieEchoChunk *chunk = new SCTPCookieEchoChunk("COOKIE_ECHO");
                chunk->setChunkType(chunkType);
                EV_INFO<<"Parse Cookie-Echo\n";
                if (cLen>size_cookie_echo_chunk)
                {
                    int32 cookieSize = woPadding-size_cookie_echo_chunk;
                    EV_DETAIL<<"cookieSize="<<cookieSize<<"\n";
                    const struct cookie_parameter *cookie = (struct cookie_parameter*)(chunks+chunkPtr+4);
                    SCTPCookie* stateCookie = new SCTPCookie();
                    stateCookie->setCreationTime(ntohl(cookie->creationTime));
                    stateCookie->setLocalTag(ntohl(cookie->localTag));
                    stateCookie->setPeerTag(ntohl(cookie->peerTag));
                    stateCookie->setLocalTieTagArraySize(32);
                    stateCookie->setPeerTieTagArraySize(32);
                    for (int32 i=0; i<32; i++)
                    {
                        stateCookie->setLocalTieTag(i, cookie->localTieTag[i]);
                        stateCookie->setPeerTieTag(i, cookie->peerTieTag[i]);
                    }
                    stateCookie->setBitLength(SCTP_COOKIE_LENGTH*8);
                    chunk->setStateCookie(stateCookie);
                }
                chunk->setBitLength(woPadding*8);
                dest->addChunk(chunk);
                break;
            }
            case COOKIE_ACK:
            {
                EV<<"SCTPMessage: Cookie_Ack received\n";
                SCTPCookieAckChunk *chunk = new SCTPCookieAckChunk("COOKIE_ACK");
                chunk->setChunkType(chunkType);
                chunk->setBitLength(cLen*8);
                dest->addChunk(chunk);
                break;
            }
            case SHUTDOWN:
            {
                EV<<"SCTPMessage: Shutdown received\n";
                const struct shutdown_chunk *sc = (struct shutdown_chunk*) (chunks + chunkPtr);
                SCTPShutdownChunk *chunk = new SCTPShutdownChunk("SHUTDOWN");
                chunk->setChunkType(chunkType);
                uint32 cumtsnack = ntohl(sc->cumulative_tsn_ack);
                chunk->setCumTsnAck(cumtsnack);
                chunk->setBitLength(cLen*8);
                dest->addChunk(chunk);
                break;
            }
            case SHUTDOWN_ACK:
            {
                EV<<"SCTPMessage: ShutdownAck received\n";
                SCTPShutdownAckChunk *chunk = new SCTPShutdownAckChunk("SHUTDOWN_ACK");
                chunk->setChunkType(chunkType);
                chunk->setBitLength(cLen*8);
                dest->addChunk(chunk);
                break;
            }
            case SHUTDOWN_COMPLETE:
            {
                EV<<"SCTPMessage: ShutdownComplete received\n";
                const struct shutdown_complete_chunk *scc = (struct shutdown_complete_chunk*) (chunks + chunkPtr);
                SCTPShutdownCompleteChunk *chunk = new SCTPShutdownCompleteChunk("SHUTDOWN_COMPLETE");
                chunk->setChunkType(chunkType);
                chunk->setTBit(scc->flags & T_BIT);
                chunk->setBitLength(cLen*8);
                dest->addChunk(chunk);
                break;
            }
            case ERRORTYPE:
            {
                const struct error_chunk *error;
                error = (struct error_chunk*) (chunks + chunkPtr);
                SCTPErrorChunk *errorchunk;
                errorchunk = new SCTPErrorChunk("ERROR");
                errorchunk->setChunkType(chunkType);
                errorchunk->setBitLength(SCTP_ERROR_CHUNK_LENGTH*8);
                parptr = 0;
                const struct error_cause *err = (struct error_cause*) (((unsigned char*)error) + size_error_chunk + parptr);
                if (err->cause_code == UNSUPPORTED_HMAC)
                {
                    SCTPSimpleErrorCauseParameter* errParam;
                    errParam = new SCTPSimpleErrorCauseParameter();
                    errParam->setParameterType(err->cause_code);
                    errParam->setByteLength(err->length);
                    errorchunk->addParameters(errParam);
                }
                dest->addChunk(errorchunk);
                break;
            }
            case FORWARD_TSN:
            {
                const struct forward_tsn_chunk *forward_tsn_chunk;
                forward_tsn_chunk = (struct forward_tsn_chunk*) (chunks + chunkPtr);
                SCTPForwardTsnChunk *chunk;
                chunk = new SCTPForwardTsnChunk("FORWARD_TSN");
                chunk->setChunkType(chunkType);
                chunk->setName("FORWARD_TSN");
                chunk->setNewCumTsn(ntohl(forward_tsn_chunk->cum_tsn));
                int streamNumber=0, streamptr=0;
                while (cLen>size_forward_tsn_chunk+streamptr)
                {
                    const struct forward_tsn_streams *forward = (struct forward_tsn_streams*) (((unsigned char*)forward_tsn_chunk) + size_forward_tsn_chunk + streamptr);
                    chunk->setSidArraySize(++streamNumber);
                    chunk->setSid(streamNumber-1, ntohs(forward->sid));
                    chunk->setSsnArraySize(streamNumber);
                    chunk->setSsn(streamNumber-1, ntohs(forward->ssn));
                    streamptr+=sizeof(struct forward_tsn_streams);
                }
                chunk->setByteLength(cLen);
                dest->addChunk(chunk);
                break;
            }
            case AUTH:
            {
                int hmacSize;
                struct auth_chunk *ac = (struct auth_chunk*) (chunks + chunkPtr);
                SCTPAuthenticationChunk *chunk = new SCTPAuthenticationChunk("AUTH");
                chunk->setChunkType(chunkType);
                chunk->setSharedKey(ntohs(ac->shared_key));
                chunk->setHMacIdentifier(ntohs(ac->hmac_identifier));
                if(cLen>size_auth_chunk)
                {
                    hmacSize = woPadding-size_auth_chunk;
                    chunk->setHMACArraySize(hmacSize);
                    for(int i=0; i<hmacSize; i++)
                    {
                        chunk->setHMAC(i, ac->hmac[i]);
                        ac->hmac[i]=0;
                    }
                }

                unsigned char result[SHA_LENGTH];
                unsigned int flen;
                flen = bufsize-(size_common_header+chunkPtr);

                const struct data_vector *sc = (struct data_vector*) (chunks + chunkPtr);
                hmacSha1((uint8 *)sc->data, flen, sharedKey, sizeKeyVector+sizePeerKeyVector, result);

                chunk->setHMacOk(true);
                for (unsigned int j = 0; j < SHA_LENGTH; j++)
                {
                    if (result[j]!=chunk->getHMAC(j))
                    {
                        EV_DETAIL<<"hmac falsch\n";
                        chunk->setHMacOk(false);
                        break;
                    }
                }
                chunk->setByteLength(woPadding);
                dest->addChunk(chunk);
                break;
            }
            case ASCONF:
            {
                const struct asconf_chunk *asconf_chunk = (struct asconf_chunk*) (chunks + chunkPtr);    // (recvBuffer + size_ip + size_common_header);
                int paramLength=0;
                SCTPAsconfChunk *chunk = new SCTPAsconfChunk("ASCONF");
                chunk->setChunkType(chunkType);
                chunk->setName("ASCONF");
                chunk->setSerialNumber(ntohl(asconf_chunk->serial));
                if(cLen > size_asconf_chunk)
                {
                    int parcounter = 0;
                    parptr = 0;
                    // we supppose an ipv4 address parameter
                    const struct init_ipv4_address_parameter *ipv4addr = (struct init_ipv4_address_parameter*) (((unsigned char*)asconf_chunk) + size_asconf_chunk + parptr);
                    int parlen = ADD_PADDING(ntohs(ipv4addr->length));
                    parptr += parlen;
                    // set pointer forwards with count of bytes in length field of TLV
                    parcounter++;
                    if(ntohs(ipv4addr->type) != INIT_PARAM_IPV4)
                    {
                        if(parlen == 0)
                            throw new cRuntimeError("ParamLen == 0.");
                        continue;
                    }
                    else
                    {
                        Address localAddr(IPv4Address(ntohl(ipv4addr->address)));
                        chunk->setAddressParam(localAddr);
                    }
                    while(cLen > size_asconf_chunk+parptr)
                    {
                        const struct add_ip_parameter *ipparam = (struct add_ip_parameter*) (((unsigned char*)asconf_chunk) + size_asconf_chunk + parptr);
                        paramType = ntohs(ipparam->type);
                        paramLength = ntohs(ipparam->length);
                        switch (paramType)
                        {
                        case ADD_IP_ADDRESS:
                        {
                            EV_INFO<<"parse ADD_IP_ADDRESS\n";
                            SCTPAddIPParameter* addip;
                            addip = new SCTPAddIPParameter("ADD_IP");
                            addip->setParameterType(ntohs(ipparam->type));
                            addip->setRequestCorrelationId(ntohl(ipparam->correlation_id));
                            const struct init_ipv4_address_parameter *v4addr1;
                            v4addr1 = (struct init_ipv4_address_parameter*) (((unsigned char*)asconf_chunk) + size_asconf_chunk + parptr + size_addip_parameter);
                            Address localAddr(IPv4Address(ntohl(v4addr1->address)));
                            addip->setAddressParam(localAddr);
                            chunk->addAsconfParam(addip);
                            break;
                        }
                        case DELETE_IP_ADDRESS:
                        {
                            EV_INFO<<"parse DELETE_IP_ADDRESS\n";
                            SCTPDeleteIPParameter* deleteip;
                            deleteip = new SCTPDeleteIPParameter("DELETE_IP");
                            deleteip->setParameterType(ntohs(ipparam->type));
                            deleteip->setRequestCorrelationId(ntohl(ipparam->correlation_id));
                            const struct init_ipv4_address_parameter *v4addr2;
                            v4addr2 = (struct init_ipv4_address_parameter*) (((unsigned char*)asconf_chunk) + size_asconf_chunk + parptr + size_addip_parameter);
                            Address localAddr(IPv4Address(ntohl(v4addr2->address)));
                            deleteip->setAddressParam(localAddr);
                            chunk->addAsconfParam(deleteip);
                            break;
                        }
                        case SET_PRIMARY_ADDRESS:
                        {
                            EV_INFO<<"parse SET_PRIMARY_ADDRESS\n";
                            SCTPSetPrimaryIPParameter* priip;
                            priip = new SCTPSetPrimaryIPParameter("SET_PRI_IP");
                            priip->setParameterType(ntohs(ipparam->type));
                            priip->setRequestCorrelationId(ntohl(ipparam->correlation_id));
                            const struct init_ipv4_address_parameter *v4addr3;
                            v4addr3 = (struct init_ipv4_address_parameter*) (((unsigned char*)asconf_chunk) + size_asconf_chunk + parptr + size_addip_parameter);
                            Address localAddr(IPv4Address(ntohl(v4addr3->address)));
                            priip->setAddressParam(localAddr);
                            chunk->addAsconfParam(priip);
                            break;
                        }
                        default: printf("TODO: Implement parameter type %d!\n", paramType);
                            EV << "ExtInterface: Unknown SCTP parameter type " << paramType;
                            /*throw new cRuntimeError("TODO: unknown parametertype in incoming packet from external interface! Implement it!");*/
                            break;

                        }
                        parptr += ADD_PADDING(paramLength);
                        parcounter++;
                    }
                }
                chunk->setByteLength(cLen);
                dest->addChunk(chunk);
                break;
            }
            case ASCONF_ACK:
            {
                const struct asconf_ack_chunk *asconf_ack_chunk = (struct asconf_ack_chunk*) (chunks + chunkPtr);    // (recvBuffer + size_ip + size_common_header);
                int paramLength = 0;
                SCTPAsconfAckChunk *chunk = new SCTPAsconfAckChunk("ASCONF_ACK");
                chunk->setChunkType(chunkType);
                chunk->setName("ASCONF_ACK");
                chunk->setSerialNumber(ntohl(asconf_ack_chunk->serial));
                if(cLen > size_asconf_ack_chunk)
                {
                    int parcounter = 0;
                    parptr = 0;

                    while(cLen > size_asconf_ack_chunk+parptr)
                    {
                        const struct add_ip_parameter *ipparam = (struct add_ip_parameter*) (((unsigned char*)asconf_ack_chunk) + size_asconf_ack_chunk + parptr);
                        paramType = ntohs(ipparam->type);
                        paramLength = ntohs(ipparam->length);
                        switch (paramType)
                        {
                        case ERROR_CAUSE_INDICATION:
                        {
                            SCTPErrorCauseParameter* errorip;
                            errorip = new SCTPErrorCauseParameter("ERROR_CAUSE");
                            errorip->setParameterType(ntohs(ipparam->type));
                            errorip->setResponseCorrelationId(ntohl(ipparam->correlation_id));
                            const struct error_cause *errorcause;
                            errorcause = (struct error_cause*) (((unsigned char*)asconf_ack_chunk) + size_asconf_ack_chunk + parptr + size_addip_parameter);
                            errorip->setErrorCauseType(htons(errorcause->cause_code));
                            chunk->addAsconfResponse(errorip);
                            break;
                        }
                        case SUCCESS_INDICATION:
                        {
                            SCTPSuccessIndication* success;
                            success = new SCTPSuccessIndication("SUCCESS");
                            success->setParameterType(ntohs(ipparam->type));
                            success->setResponseCorrelationId(ntohl(ipparam->correlation_id));
                            chunk->addAsconfResponse(success);
                            break;
                        }
                        default: printf("TODO: Implement parameter type %d!\n", paramType);
                            EV << "ExtInterface: Unknown SCTP parameter type " << paramType;
                            break;

                        }
                        parptr += ADD_PADDING(paramLength);
                        parcounter++;
                    }
                }
                chunk->setByteLength(cLen);
                dest->addChunk(chunk);
                break;
            }
            case STREAM_RESET:
            {
                const struct stream_reset_chunk *stream_reset_chunk;
                stream_reset_chunk = (struct stream_reset_chunk*) (chunks + chunkPtr);
                SCTPStreamResetChunk *chunk;
                chunk = new SCTPStreamResetChunk("STREAM_RESET");
                chunk->setChunkType(chunkType);
                chunk->setName("STREAM_RESET");
                chunk->setByteLength(SCTP_STREAM_RESET_CHUNK_LENGTH);
                chunklen = SCTP_STREAM_RESET_CHUNK_LENGTH;
                int len;
                if((unsigned int)cLen > sizeof(struct stream_reset_chunk))
                {
                    parptr = 0;
                    int parcounter = 0;
                    int snnumbers, sncounter;
                    while(cLen > size_stream_reset_chunk+parptr)
                    {
                        const struct tlv *parameter = (struct tlv*)(((unsigned char*)stream_reset_chunk) + size_stream_reset_chunk + parptr);
                        paramType = ntohs(parameter->type);
                        int paramLength = ntohs(parameter->length);
                        switch (paramType)
                        {
                        case OUTGOING_RESET_REQUEST_PARAMETER:
                        {
                            const struct outgoing_reset_request_parameter *outrr;
                            outrr = (struct outgoing_reset_request_parameter*) (((unsigned char*)stream_reset_chunk) + size_stream_reset_chunk + parptr);
                            SCTPOutgoingSSNResetRequestParameter* outstrrst;
                            outstrrst = new SCTPOutgoingSSNResetRequestParameter("OUT_STR_RST");
                            outstrrst->setParameterType(OUTGOING_RESET_REQUEST_PARAMETER);
                            outstrrst->setSrReqSn(ntohl(outrr->srReqSn)); //Stream Reset Request Sequence Number
                            outstrrst->setSrResSn(ntohl(outrr->srResSn)); //Stream Reset Response Sequence Number
                            outstrrst->setLastTsn(ntohl(outrr->lastTsn)); //Senders last assigned TSN
                            chunklen+=SCTP_OUTGOING_RESET_REQUEST_PARAMETER_LENGTH;
                            len = SCTP_OUTGOING_RESET_REQUEST_PARAMETER_LENGTH;
                            sncounter = 0;
                            while (ntohs(outrr->length) > len)
                            {
                                snnumbers = (int)*(chunks + chunkPtr+size_stream_reset_chunk+parptr+SCTP_OUTGOING_RESET_REQUEST_PARAMETER_LENGTH+sncounter*2);
                                outstrrst->setStreamNumbersArraySize(++sncounter);
                                outstrrst->setStreamNumbers(sncounter-1, snnumbers);
                                chunklen +=2;
                                len+=2;
                            }
                            chunk->addParameter(outstrrst);
                            break;
                        }
                        case INCOMING_RESET_REQUEST_PARAMETER:
                        {
                            const struct incoming_reset_request_parameter *inrr;
                            inrr = (struct incoming_reset_request_parameter*) (((unsigned char*)stream_reset_chunk) + size_stream_reset_chunk + parptr);
                            SCTPIncomingSSNResetRequestParameter* instrrst;
                            instrrst = new SCTPIncomingSSNResetRequestParameter("IN_STR_RST");
                            instrrst->setParameterType(INCOMING_RESET_REQUEST_PARAMETER);
                            instrrst->setSrReqSn(ntohl(inrr->srReqSn)); //Stream Reset Request Sequence Number
                            chunklen+=SCTP_OUTGOING_RESET_REQUEST_PARAMETER_LENGTH;
                            len = SCTP_INCOMING_RESET_REQUEST_PARAMETER_LENGTH;
                            sncounter = 0;
                            while (ntohs(inrr->length) > len)
                            {
                                snnumbers = (int)*(chunks + chunkPtr+size_stream_reset_chunk+parptr+SCTP_OUTGOING_RESET_REQUEST_PARAMETER_LENGTH+sncounter*2);
                                instrrst->setStreamNumbersArraySize(++sncounter);
                                instrrst->setStreamNumbers(sncounter-1, snnumbers);
                                chunklen +=2;
                                len+=2;
                            }
                            chunk->addParameter(instrrst);
                            break;
                        }
                        case SSN_TSN_RESET_REQUEST_PARAMETER:
                        {
                            const struct ssn_tsn_reset_request_parameter *ssnrr;
                            ssnrr = (struct ssn_tsn_reset_request_parameter*) (((unsigned char*)stream_reset_chunk) + size_stream_reset_chunk + parptr);
                            SCTPSSNTSNResetRequestParameter* ssnstrrst;
                            ssnstrrst = new SCTPSSNTSNResetRequestParameter("SSN_STR_RST");
                            ssnstrrst->setParameterType(SSN_TSN_RESET_REQUEST_PARAMETER);
                            ssnstrrst->setSrReqSn(ntohl(ssnrr->srReqSn));
                            chunklen+=SCTP_SSN_TSN_RESET_REQUEST_PARAMETER_LENGTH;
                            chunk->addParameter(ssnstrrst);
                            break;
                        }
                        case STREAM_RESET_RESPONSE_PARAMETER:
                        {
                            const struct stream_reset_response_parameter *resp;
                            resp = (struct stream_reset_response_parameter*) (((unsigned char*)stream_reset_chunk) + size_stream_reset_chunk + parptr);
                            SCTPStreamResetResponseParameter* strrst;
                            strrst = new SCTPStreamResetResponseParameter("STR_RST_RESPONSE");
                            strrst->setParameterType(STREAM_RESET_RESPONSE_PARAMETER);
                            strrst->setSrResSn(ntohl(resp->srResSn));
                            strrst->setResult(ntohl(resp->result));
                            int pLen = SCTP_STREAM_RESET_RESPONSE_PARAMETER_LENGTH;
                            if (cLen > size_stream_reset_chunk + parptr + SCTP_STREAM_RESET_RESPONSE_PARAMETER_LENGTH)
                            {
                                strrst->setSendersNextTsn(ntohl(resp->sendersNextTsn));
                                strrst->setReceiversNextTsn(ntohl(resp->receiversNextTsn));
                                pLen += 8;
                            }
                            strrst->setByteLength(pLen);
                            chunk->addParameter(strrst);
                            break;
                        }
                        }
                        parptr += ADD_PADDING(paramLength);
                        parcounter++;
                    }
                }
                chunk->setByteLength(cLen);
                dest->addChunk(chunk);
                break;
            }
            case PKTDROP:
            {
                const struct pktdrop_chunk *drop;
                drop = (struct pktdrop_chunk*)(chunks + chunkPtr);
                SCTPPacketDropChunk* dropChunk;
                dropChunk = new SCTPPacketDropChunk("PKTDROP");
                dropChunk->setChunkType(PKTDROP);
                dropChunk->setCFlag(drop->flags & C_FLAG);
                dropChunk->setTFlag(drop->flags & T_FLAG);
                dropChunk->setBFlag(drop->flags & B_FLAG);
                dropChunk->setMFlag(drop->flags & M_FLAG);
                dropChunk->setMaxRwnd(ntohl(drop->max_rwnd));
                dropChunk->setQueuedData(ntohl(drop->queued_data));
                dropChunk->setTruncLength(ntohs(drop->trunc_length));
                EV_INFO<<"SCTPSerializer::pktdrop: parse SCTPMessage\n";
                SCTPMessage* msg;
                msg = new SCTPMessage();
                parse((unsigned char*)chunks+chunkPtr+16, bufsize-size_common_header-chunkPtr-16, msg);
                break;
            }
            default:
                //printf("TODO: Implement chunk type %d, found in chunk array on %d!\n", chunkType, ct);
                EV_ERROR << "Parser: Unknown SCTP chunk type " << chunkType;
                break;
        }   // end of switch(chunkType)
        chunkPtr += cLen;
    }   // end of while()
}

bool SCTPSerializer::compareRandom()
{
    unsigned int i,  size;
    if (sizeKeyVector != sizePeerKeyVector)
    {
        if (sizePeerKeyVector > sizeKeyVector)
        {
            return false;
        }
        else
        {
            return true;
        }
    }
    else
        size = sizeKeyVector;
    for(i=0; i<size; i++)
    {
        if (keyVector[i]<peerKeyVector[i])
            return false;
        if (keyVector[i]>peerKeyVector[i])
            return true;
    }
    return true;
}

void SCTPSerializer::calculateSharedKey()
{
    unsigned int i;
    bool peerFirst = false;

    peerFirst = compareRandom();

    if (peerFirst == false)
    {
        for (i=0; i<sizeKeyVector; i++)
            sharedKey[i] = keyVector[i];
        for (i=0; i<sizePeerKeyVector; i++)
            sharedKey[i+sizeKeyVector] = peerKeyVector[i];
    }
    else
    {
        for (i=0; i<sizePeerKeyVector; i++)
            sharedKey[i] = peerKeyVector[i];
        for (i=0; i<sizeKeyVector; i++)
            sharedKey[i+sizePeerKeyVector] = keyVector[i];
    }
}

<|MERGE_RESOLUTION|>--- conflicted
+++ resolved
@@ -271,19 +271,12 @@
                     int32 numaddr = initAckChunk->getAddressesArraySize();
                     for (int32 i=0; i<numaddr; i++)
                     {
-<<<<<<< HEAD
-                        struct init_ipv4_address_parameter *ipv4addr = (struct init_ipv4_address_parameter*) (((unsigned char *)iac) + size_init_chunk + parPtr);
-                        ipv4addr->type = htons(INIT_PARAM_IPV4);
-                        ipv4addr->length = htons(8);
-                        ipv4addr->address = htonl(initAckChunk->getAddresses(i).toIPv4().getInt());
-                        parPtr += 8;
-=======
 #if WITH_IPv4
                          if (!initAckChunk->getAddresses(i).isIPv6()) {
                             struct init_ipv4_address_parameter *ipv4addr = (struct init_ipv4_address_parameter*) (((unsigned char *)iac) + size_init_chunk + parPtr);
                             ipv4addr->type = htons(INIT_PARAM_IPV4);
                             ipv4addr->length = htons(8);
-                            ipv4addr->address = htonl(initAckChunk->getAddresses(i).get4().getInt());
+                            ipv4addr->address = htonl(initAckChunk->getAddresses(i).toIPv4().getInt());
                             parPtr += sizeof(struct init_ipv4_address_parameter);
                         }
 #endif
@@ -292,13 +285,12 @@
                             struct init_ipv6_address_parameter *ipv6addr = (struct init_ipv6_address_parameter*) (((unsigned char *)iac) + size_init_chunk + parPtr);
                             ipv6addr->type = htons(INIT_PARAM_IPV6);
                             ipv6addr->length = htons(20);
-                            for (int32 j = 0; j < 4; j++) {
+                            for (int j = 0; j < 4; j++) {
                                 ipv6addr->address[j] = htonl(initAckChunk->getAddresses(i).words()[j]);
                             }
                             parPtr += sizeof(struct init_ipv6_address_parameter);
                         }
 #endif
->>>>>>> 58dad4c1
                     }
                     int chunkcount = initAckChunk->getSepChunksArraySize();
                     if (chunkcount > 0)
@@ -488,22 +480,16 @@
                     struct heartbeat_info *hbi = (struct heartbeat_info*) (((unsigned char*)hbc) + size_heartbeat_chunk);
                     Address addr = heartbeatChunk->getRemoteAddr();
                     simtime_t time = heartbeatChunk->getTimeField();
-<<<<<<< HEAD
-                    int32 infolen = sizeof(addr.toIPv4().getInt()) + sizeof(uint32);
-                    hbi->type = htons(1);   // mandatory
-                    hbi->length = htons(infolen+4);
-                    HBI_ADDR(hbi) = htonl(addr.toIPv4().getInt());
-=======
                     int32 infolen;
 #ifdef WITH_IPv4
                     if (!addr.isIPv6()) {
-                        infolen = sizeof(addr.get4().getInt()) + sizeof(uint32);
+                        infolen = sizeof(addr.toIPv4().getInt()) + sizeof(uint32);
                         hbi->type = htons(1);   // mandatory
                         hbi->length = htons(infolen+4);
                         struct init_ipv4_address_parameter *ipv4addr = (struct init_ipv4_address_parameter*) (((unsigned char *)hbc) + 8);
                         ipv4addr->type = htons(INIT_PARAM_IPV4);
                         ipv4addr->length = htons(8);
-                        ipv4addr->address = htonl(addr.get4().getInt());
+                        ipv4addr->address = htonl(addr.toIPv4().getInt());
                         HBI_ADDR(hbi).v4addr = *ipv4addr;
                     }
 #endif
@@ -521,7 +507,6 @@
                         HBI_ADDR(hbi).v6addr = *ipv6addr;
                     }
 #endif
->>>>>>> 58dad4c1
                     HBI_TIME(hbi) = htonl((uint32)time.dbl());
                     hbc->length = htons(sizeof(struct heartbeat_chunk) + infolen + 4);
                     writtenbytes += sizeof(struct heartbeat_chunk) + infolen + 4;
@@ -548,20 +533,8 @@
                         {
                             HBI_INFO(hbi)[i] = heartbeatAckChunk->getInfo(i);
                         }
-<<<<<<< HEAD
-                    }
-                    else
-                    {
+                    } else {
                         Address addr = heartbeatAckChunk->getRemoteAddr();
-                        infolen = sizeof(addr.toIPv4().getInt()) + sizeof(uint32);
-                        hbi->type = htons(1);   // mandatory
-                        hbi->length = htons(infolen+4);
-
-                        simtime_t time = heartbeatAckChunk->getTimeField();
-                        HBI_ADDR(hbi) = htonl(addr.toIPv4().getInt());
-=======
-                    } else {
-                        IPvXAddress addr = heartbeatAckChunk->getRemoteAddr();
                         simtime_t time = heartbeatAckChunk->getTimeField();
 
 #ifdef WITH_IPv4
@@ -590,7 +563,6 @@
                             HBI_ADDR(hbi).v6addr = *ipv6addr;
                         }
 #endif
->>>>>>> 58dad4c1
                         HBI_TIME(hbi) = htonl((uint32)time.dbl());
                     }
                     hbac->length = htons(sizeof(struct heartbeat_ack_chunk) + infolen + 4);
@@ -1714,14 +1686,11 @@
                             int32 infoLen = ntohs(hbi->length) - 4;
                             parptr += ADD_PADDING(infoLen) + 4;
                             parcounter++;
-<<<<<<< HEAD
                             chunk->setRemoteAddr(Address(IPv4Address(ntohl(HBI_ADDR(hbi)))));
                             chunk->setTimeField(ntohl((uint32)HBI_TIME(hbi)));
-=======
                             chunk->setInfoArraySize(infoLen);
                             for (int32 i=0; i<infoLen; i++)
                                 chunk->setInfo(i, HBI_INFO(hbi)[i]);
->>>>>>> 58dad4c1
                         }
                         else
                         {
