//
// Copyright (C) 2005 Christian Dankbar
//               2009 Thomas Reschka
//
// This program is free software; you can redistribute it and/or
// modify it under the terms of the GNU General Public License
// as published by the Free Software Foundation; either version 2
// of the License, or (at your option) any later version.
//
// This program is distributed in the hope that it will be useful,
// but WITHOUT ANY WARRANTY; without even the implied warranty of
// MERCHANTABILITY or FITNESS FOR A PARTICULAR PURPOSE.  See the
// GNU General Public License for more details.
//
// You should have received a copy of the GNU General Public License
// along with this program; if not, see <http://www.gnu.org/licenses/>.
//

#ifndef OPPSIM_NETINET_TCP_H
#define OPPSIM_NETINET_TCP_H
<<<<<<< HEAD
=======

#include "headers/defs.h"   // for endian macros
>>>>>>> 5b51aaa3

#  define TH_FIN	0x01
#  define TH_SYN	0x02
#  define TH_RST	0x04
#  define TH_PUSH	0x08
#  define TH_ACK	0x10
#  define TH_URG	0x20
#define TH_FLAGS	0x3F

struct tcphdr
  {
    uint16_t th_sport;         /* source port */
    uint16_t th_dport;         /* destination port */
    uint32_t th_seq;           /* sequence number */
    uint32_t th_ack;           /* acknowledgement number */
#  if BYTE_ORDER == LITTLE_ENDIAN
    uint8_t th_x2:4;           /* (unused) */
    uint8_t th_offs:4;         /* data offset */
#  elif BYTE_ORDER == BIG_ENDIAN
    uint8_t th_offs:4;         /* data offset */
    uint8_t th_x2:4;           /* (unused) */
#else
# error "Please check BYTE_ORDER declaration"
#  endif
    uint8_t th_flags;
    uint16_t th_win;           /* window */
    uint16_t th_sum;           /* checksum */
    uint16_t th_urp;           /* urgent pointer */

    uint32_t th_options[0];    /* options (optional) */
    //unsigned char data[0];        XXX MSVC only allows zero-size arrays at the end of a struct
}; // TODO  __attribute__((packed));

#endif /* netinet/tcp.h */
<|MERGE_RESOLUTION|>--- conflicted
+++ resolved
@@ -18,11 +18,8 @@
 
 #ifndef OPPSIM_NETINET_TCP_H
 #define OPPSIM_NETINET_TCP_H
-<<<<<<< HEAD
-=======
 
 #include "headers/defs.h"   // for endian macros
->>>>>>> 5b51aaa3
 
 #  define TH_FIN	0x01
 #  define TH_SYN	0x02
