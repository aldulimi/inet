//
// Copyright (C) 2013 Opensim Ltd
// Author: Levente Meszaros
//
// This program is free software; you can redistribute it and/or
// modify it under the terms of the GNU General Public License
// as published by the Free Software Foundation; either version 2
// of the License, or (at your option) any later version.
//
// This program is distributed in the hope that it will be useful,
// but WITHOUT ANY WARRANTY; without even the implied warranty of
// MERCHANTABILITY or FITNESS FOR A PARTICULAR PURPOSE.  See the
// GNU General Public License for more details.
//
// You should have received a copy of the GNU General Public License
// along with this program; if not, write to the Free Software
// Foundation, Inc., 59 Temple Place - Suite 330, Boston, MA  02111-1307, USA.
//

package inet.routing.gpsr;

//
// This module provides Greedy Perimeter Stateless Routing for Wireless Networks.
// The implementation supports both GG and RNG planarization algorithms.
//
// For more information on the routing algorithm, see the GPSR paper
// http://www.eecs.harvard.edu/~htk/publication/2000-mobi-karp-kung.pdf
//
simple GPSR
{
    parameters:
        // properties
        @display("i=block/routing");

        // context parameters
<<<<<<< HEAD
        string interfaceTableModule;
        string routingTableModule = default("^.ipv4.routingTable");
        string networkProtocolModule = default("^.ipv4.ip");
=======
        string interfaceTableModule;   // The path to the InterfaceTable module
        string routingTableModule;
        string networkProtocolModule = default("^.networkLayer.ip");
>>>>>>> 98008ce9
        string outputInterface = default("wlan0");

        // GPSR parameters
        int planarizationMode @enum(0,1) = default(0); // 0 for GG, 1 for RNG
        string interfaces = default("*");
        double beaconInterval @unit("s") = default(10s);
        double maxJitter @unit("s") = default(1s);
        double neighborValidityInterval @unit("s") = default(30s);
        int positionByteLength @unit(B) = default(2 * 4B);

    gates:
        input ipIn;
        output ipOut;
}<|MERGE_RESOLUTION|>--- conflicted
+++ resolved
@@ -33,15 +33,9 @@
         @display("i=block/routing");
 
         // context parameters
-<<<<<<< HEAD
-        string interfaceTableModule;
+        string interfaceTableModule;   // The path to the InterfaceTable module
         string routingTableModule = default("^.ipv4.routingTable");
         string networkProtocolModule = default("^.ipv4.ip");
-=======
-        string interfaceTableModule;   // The path to the InterfaceTable module
-        string routingTableModule;
-        string networkProtocolModule = default("^.networkLayer.ip");
->>>>>>> 98008ce9
         string outputInterface = default("wlan0");
 
         // GPSR parameters
