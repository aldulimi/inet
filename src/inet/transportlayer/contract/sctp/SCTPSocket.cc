--- conflicted
+++ resolved
@@ -427,14 +427,10 @@
 
     cMessage *msg = new cMessage("SHUTDOWN", SCTP_C_SHUTDOWN);
     SCTPCommand *cmd = new SCTPCommand();
-<<<<<<< HEAD
-    cmd->setSocketId(assocId);
-=======
     if (id == -1)
-        cmd->setAssocId(assocId);
+        cmd->setSocketId(assocId);
     else
         cmd->setFd(id);
->>>>>>> 98008ce9
     msg->setControlInfo(cmd);
     sendToSCTP(msg);
 }
