--- conflicted
+++ resolved
@@ -20,16 +20,11 @@
 simple MACRelayUnit like IMACRelayUnit
 {
     parameters:
-<<<<<<< HEAD
         @display("i=block/switch");
         string macTableModule = default("^.macTable"); // The path to the MACAddressTable module
         string interfaceTableModule = default("^.interfaceTable"); // The path to the InterfaceTable module
-=======
-        string macTablePath = default("^.macTable"); // The path to the MACAddressTable module
-        @display("i=block/switch");
         @signal[packetSentToLower](type=cPacket);
         @signal[packetReceivedFromLower](type=cPacket);
->>>>>>> b4a97558
     gates:
         input ifIn @labels(EtherFrame);
         output ifOut @labels(EtherFrame);
