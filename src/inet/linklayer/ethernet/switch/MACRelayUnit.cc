--- conflicted
+++ resolved
@@ -13,7 +13,6 @@
 // along with this program.  If not, see http://www.gnu.org/licenses/.
 //
 
-<<<<<<< HEAD
 #include "inet/linklayer/ethernet/switch/MACRelayUnit.h"
 
 #include "inet/linklayer/common/InterfaceTag_m.h"
@@ -21,19 +20,11 @@
 #include "inet/linklayer/ethernet/EtherMACBase.h"
 #include "inet/linklayer/ethernet/Ethernet.h"
 #include "inet/common/IProtocolRegistrationListener.h"
+#include "inet/common/LayeredProtocolBase.h"
 #include "inet/common/ModuleAccess.h"
 #include "inet/common/Protocol.h"
 #include "inet/common/ProtocolTag_m.h"
 #include "inet/common/lifecycle/NodeOperations.h"
-=======
-#include "inet/common/LayeredProtocolBase.h"
-#include "inet/common/lifecycle/NodeOperations.h"
-#include "inet/common/ModuleAccess.h"
-#include "inet/linklayer/ethernet/EtherFrame.h"
-#include "inet/linklayer/ethernet/EtherMACBase.h"
-#include "inet/linklayer/ethernet/Ethernet.h"
-#include "inet/linklayer/ethernet/switch/MACRelayUnit.h"
->>>>>>> b4a97558
 
 namespace inet {
 
@@ -100,17 +91,11 @@
         return;
     }
 
-<<<<<<< HEAD
     if (outputInterfaceId >= 0) {
         EV << "Sending frame " << frame << " with dest address " << frame->getDest() << " to port " << outputInterfaceId << endl;
         frame->ensureTag<InterfaceReq>()->setInterfaceId(outputInterfaceId);
+        emit(LayeredProtocolBase::packetSentToLowerSignal, frame);
         send(frame, "ifOut");
-=======
-    if (outputport >= 0) {
-        EV << "Sending frame " << frame << " with dest address " << frame->getDest() << " to port " << outputport << endl;
-        emit(LayeredProtocolBase::packetSentToLowerSignal, frame);
-        send(frame, "ifOut", outputport);
->>>>>>> b4a97558
     }
     else {
         EV << "Dest address " << frame->getDest() << " unknown, broadcasting frame " << frame << endl;
@@ -120,7 +105,6 @@
 
 void MACRelayUnit::broadcastFrame(EtherFrame *frame, int inputInterfaceId)
 {
-<<<<<<< HEAD
     int numPorts = ift->getNumInterfaces();
     for (int i = 0; i < numPorts; ++i) {
         InterfaceEntry *ie = ift->getInterface(i);
@@ -130,18 +114,10 @@
         if (inputInterfaceId != ifId) {
             EtherFrame *dupFrame = frame->dup();
             dupFrame->ensureTag<InterfaceReq>()->setInterfaceId(ifId);
+            emit(LayeredProtocolBase::packetSentToLowerSignal, dupFrame);
             send(dupFrame, "ifOut");
         }
     }
-=======
-    for (int i = 0; i < numPorts; ++i) {
-        if (i != inputport) {
-            emit(LayeredProtocolBase::packetSentToLowerSignal, frame);
-            send((EtherFrame *)frame->dup(), "ifOut", i);
-        }
-    }
-
->>>>>>> b4a97558
     delete frame;
 }
 
