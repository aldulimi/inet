//
// Copyright (C) 2006 Andras Varga
//
// This program is free software; you can redistribute it and/or
// modify it under the terms of the GNU Lesser General Public License
// as published by the Free Software Foundation; either version 2
// of the License, or (at your option) any later version.
//
// This program is distributed in the hope that it will be useful,
// but WITHOUT ANY WARRANTY; without even the implied warranty of
// MERCHANTABILITY or FITNESS FOR A PARTICULAR PURPOSE.  See the
// GNU Lesser General Public License for more details.
//
// You should have received a copy of the GNU Lesser General Public License
// along with this program; if not, see <http://www.gnu.org/licenses/>.
//

package inet.linklayer.common;

import inet.linklayer.contract.IMACProtocol;
import inet.linklayer.contract.IWirelessNic;
import inet.physicallayer.contract.packetlevel.IRadio;

module WirelessNic like IWirelessNic
{
    parameters:
<<<<<<< HEAD
        @nic;
        string interfaceTableModule;
        string energySourceModule;
=======
        string classifierType = default("");
>>>>>>> bb8393fa
        string macType;
        string radioType;
        string interfaceTableModule;
        string energySourceModule;
        *.interfaceTableModule = default(absPath(interfaceTableModule));
        *.energySourceModule = default(absPath(energySourceModule));
        @display("i=block/ifcard;bgb=250,300");
    gates:
        input upperLayerIn;
        output upperLayerOut;
        input radioIn @labels(IRadioFrame);
    submodules:
        classifier: <classifierType> like IIeee8021dQoSClassifier if classifierType != "" {
                @display("p=80,70");
        }
        mac: <macType> like IMACProtocol {
                @display("p=150,100");
        }
        radio: <radioType> like IRadio {
                @display("p=150,200");
        }
    connections:
        radioIn --> { @display("m=s"); } --> radio.radioIn;
        radio.upperLayerIn <-- mac.lowerLayerOut;
        radio.upperLayerOut --> mac.lowerLayerIn;

        mac.upperLayerOut --> { @display("m=n"); } --> upperLayerOut;
        mac.upperLayerIn <-- { @display("m=n"); } <-- upperLayerIn if classifierType == "";
        mac.upperLayerIn <-- { @display("m=n"); } <-- classifier.out if classifierType != "";
        classifier.in <-- { @display("m=n"); } <-- upperLayerIn if classifierType != "";
}<|MERGE_RESOLUTION|>--- conflicted
+++ resolved
@@ -24,13 +24,8 @@
 module WirelessNic like IWirelessNic
 {
     parameters:
-<<<<<<< HEAD
         @nic;
-        string interfaceTableModule;
-        string energySourceModule;
-=======
         string classifierType = default("");
->>>>>>> bb8393fa
         string macType;
         string radioType;
         string interfaceTableModule;
