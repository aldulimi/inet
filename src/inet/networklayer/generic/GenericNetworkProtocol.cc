--- conflicted
+++ resolved
@@ -412,8 +412,7 @@
 GenericDatagram *GenericNetworkProtocol::encapsulate(cPacket *transportPacket, const InterfaceEntry *& destIE)
 {
     GenericDatagram *datagram = new GenericDatagram(transportPacket->getName());
-<<<<<<< HEAD
-//    datagram->setByteLength(HEADER_BYTES); //TODO parameter
+    datagram->setByteLength(par("headerLength");
     auto l3AddressReq = transportPacket->removeMandatoryTag<L3AddressReq>();
     L3Address src = l3AddressReq->getSrcAddress();
     L3Address dest = l3AddressReq->getDestAddress();
@@ -425,9 +424,6 @@
     short ttl = (hopLimitReq != nullptr) ? hopLimitReq->getHopLimit() : -1;
     delete hopLimitReq;
 
-=======
-    datagram->setByteLength(par("headerLength")); //TODO parameter
->>>>>>> a767f4c4
     datagram->encapsulate(transportPacket);
 
     // set source and destination address
