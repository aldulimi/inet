//
// Copyright (C) 2000 Institut fuer Telematik, Universitaet Karlsruhe
// Copyright (C) 2004 Andras Varga
//
// This program is free software; you can redistribute it and/or
// modify it under the terms of the GNU Lesser General Public License
// as published by the Free Software Foundation; either version 2
// of the License, or (at your option) any later version.
//
// This program is distributed in the hope that it will be useful,
// but WITHOUT ANY WARRANTY; without even the implied warranty of
// MERCHANTABILITY or FITNESS FOR A PARTICULAR PURPOSE.  See the
// GNU Lesser General Public License for more details.
//
// You should have received a copy of the GNU Lesser General Public License
// along with this program; if not, see <http://www.gnu.org/licenses/>.
//

//  Cleanup and rewrite: Andras Varga, 2004

#include <string.h>

#include "inet/common/IProtocolRegistrationListener.h"
#include "inet/networklayer/ipv4/ICMP.h"

#include "inet/networklayer/ipv4/IPv4Datagram.h"
#include "inet/networklayer/contract/ipv4/IPv4ControlInfo.h"
#include "inet/applications/pingapp/PingPayload_m.h"
#include "inet/networklayer/ipv4/IPv4InterfaceData.h"
#include "inet/networklayer/contract/IInterfaceTable.h"
#include "inet/common/ModuleAccess.h"

namespace inet {

Define_Module(ICMP);

void ICMP::initialize(int stage)
{
    cSimpleModule::initialize(stage);
    if (stage == INITSTAGE_NETWORK_LAYER) {
        registerProtocol(Protocol::icmpv4, gate("ipOut"));
        registerProtocol(Protocol::icmpv4, gate("transportOut"));
    }
}

void ICMP::handleMessage(cMessage *msg)
{
    cGate *arrivalGate = msg->getArrivalGate();

    // process arriving ICMP message
    if (arrivalGate->isName("ipIn")) {
        EV_INFO << "Received " << msg << " from network protocol.\n";
        processICMPMessage(check_and_cast<ICMPMessage *>(msg));
        return;
    }
    else
        throw cRuntimeError("Message %s(%s) arrived in unknown '%s' gate", msg->getName(), msg->getClassName(), msg->getArrivalGate()->getName());
}

void ICMP::sendErrorMessage(IPv4Datagram *origDatagram, int inputInterfaceId, ICMPType type, ICMPCode code)
{
    Enter_Method("sendErrorMessage(datagram, type=%d, code=%d)", type, code);

    // get ownership
    take(origDatagram);

    IPv4Address origSrcAddr = origDatagram->getSrcAddress();
    IPv4Address origDestAddr = origDatagram->getDestAddress();

    // don't send ICMP error messages in response to broadcast or multicast messages
    if (origDestAddr.isMulticast() || origDestAddr.isLimitedBroadcastAddress() || possiblyLocalBroadcast(origDestAddr, inputInterfaceId)) {
        EV_DETAIL << "won't send ICMP error messages for broadcast/multicast message " << origDatagram << endl;
        delete origDatagram;
        return;
    }

    // don't send ICMP error messages response to unspecified, broadcast or multicast addresses
<<<<<<< HEAD
    if (origSrcAddr.isMulticast() || origSrcAddr.isLimitedBroadcastAddress() || possiblyLocalBroadcast(origSrcAddr, inputInterfaceId)) {
=======
    if ((inputInterfaceId != -1 && origSrcAddr.isUnspecified())
            || origSrcAddr.isMulticast()
            || origSrcAddr.isLimitedBroadcastAddress()
            || possiblyLocalBroadcast(origSrcAddr, inputInterfaceId)) {
>>>>>>> 98008ce9
        EV_DETAIL << "won't send ICMP error messages to broadcast/multicast address, message " << origDatagram << endl;
        delete origDatagram;
        return;
    }

    // do not reply with error message to error message
    if (origDatagram->getTransportProtocol() == IP_PROT_ICMP) {
        ICMPMessage *recICMPMsg = check_and_cast<ICMPMessage *>(origDatagram->getEncapsulatedPacket());
        if (!isIcmpInfoType(recICMPMsg->getType())) {
            EV_DETAIL << "ICMP error received -- do not reply to it" << endl;
            delete origDatagram;
            return;
        }
    }

    // assemble a message name
    char msgname[80];
    static long ctr;
    sprintf(msgname, "ICMP-error-#%ld-type%d-code%d", ++ctr, type, code);

    // debugging information
    EV_DETAIL << "sending ICMP error " << msgname << endl;

    // create and send ICMP packet
    ICMPMessage *errorMessage = new ICMPMessage(msgname);
    errorMessage->setType(type);
    errorMessage->setCode(code);
    errorMessage->encapsulate(origDatagram);

    // ICMP message length: the internet header plus the first 8 bytes of
    // the original datagram's data is returned to the sender.
    //
    // NOTE: since we just overwrite the errorMessage length without actually
    // truncating origDatagram, one can get "packet length became negative"
    // error when decapsulating the origDatagram on the receiver side.
    // A workaround is to avoid decapsulation, or to manually set the
    // errorMessage length to be larger than the encapsulated message.
    int dataLength = origDatagram->getByteLength() - origDatagram->getHeaderLength();
    int truncatedDataLength = dataLength <= 8 ? dataLength : 8;
    errorMessage->setByteLength(8 + origDatagram->getHeaderLength() + truncatedDataLength);

    // if srcAddr is not filled in, we're still in the src node, so we just
    // process the ICMP message locally, right away
    if (origSrcAddr.isUnspecified()) {
        // pretend it came from the IPv4 layer
        IPv4ControlInfo *controlInfo = new IPv4ControlInfo();
        controlInfo->setSrcAddr(IPv4Address::LOOPBACK_ADDRESS);    // FIXME maybe use configured loopback address
        controlInfo->setProtocol(IP_PROT_ICMP);
        errorMessage->setControlInfo(controlInfo);

        // then process it locally
        processICMPMessage(errorMessage);
    }
    else {
        sendToIP(errorMessage, origDatagram->getSrcAddress());
    }
}

void ICMP::sendErrorMessage(cPacket *transportPacket, IPv4ControlInfo *ctrl, ICMPType type, ICMPCode code)
{
    Enter_Method("sendErrorMessage(transportPacket, ctrl, type=%d, code=%d)", type, code);

    IPv4Datagram *datagram = ctrl->removeOrigDatagram();
    int inputInterfaceId = ctrl->getInterfaceId();
    delete ctrl;
    take(transportPacket);
    take(datagram);
    datagram->encapsulate(transportPacket);
    sendErrorMessage(datagram, inputInterfaceId, type, code);
}

bool ICMP::possiblyLocalBroadcast(const IPv4Address& addr, int interfaceId)
{
    if ((addr.getInt() & 1) == 0)
        return false;

    IIPv4RoutingTable *rt = getModuleFromPar<IIPv4RoutingTable>(par("routingTableModule"), this);
    if (rt->isLocalBroadcastAddress(addr))
        return true;

    // if the input interface is unconfigured, we won't recognize network-directed broadcasts because we don't what network we are on
    IInterfaceTable *ift = getModuleFromPar<IInterfaceTable>(par("interfaceTableModule"), this);
    if (interfaceId != -1) {
        InterfaceEntry *ie = ift->getInterfaceById(interfaceId);
        bool interfaceUnconfigured = (ie->ipv4Data() == nullptr) || ie->ipv4Data()->getIPAddress().isUnspecified();
        return interfaceUnconfigured;
    }
    else {
        // if all interfaces are configured, we are OK
        bool allInterfacesConfigured = true;
        for (int i = 0; i < (int)ift->getNumInterfaces(); i++)
            if ((ift->getInterface(i)->ipv4Data() == nullptr) || ift->getInterface(i)->ipv4Data()->getIPAddress().isUnspecified())
                allInterfacesConfigured = false;

        return !allInterfacesConfigured;
    }
}

void ICMP::processICMPMessage(ICMPMessage *icmpmsg)
{
    switch (icmpmsg->getType()) {
        case ICMP_REDIRECT:
            // TODO implement redirect handling
            delete icmpmsg;
            break;

        case ICMP_DESTINATION_UNREACHABLE:
        case ICMP_TIME_EXCEEDED:
        case ICMP_PARAMETER_PROBLEM: {
            // ICMP errors are delivered to the appropriate higher layer protocol
            IPv4Datagram *bogusL3Packet = check_and_cast<IPv4Datagram *>(icmpmsg->getEncapsulatedPacket());
            int transportProtocol = bogusL3Packet->getTransportProtocol();
            if (transportProtocol == IP_PROT_ICMP) {
                // received ICMP error answer to an ICMP packet:
                errorOut(icmpmsg);
            }
            else {
                if (transportProtocols.find(transportProtocol) == transportProtocols.end()) {
                    EV_ERROR << "Transport protocol " << transportProtocol << " not registered, packet dropped\n";
                    delete icmpmsg;
                }
                else {
                    check_and_cast<IPv4ControlInfo *>(icmpmsg->getControlInfo())->setTransportProtocol(transportProtocol);
                    send(icmpmsg, "transportOut");
                }
            }
            break;
        }

        case ICMP_ECHO_REQUEST:
            processEchoRequest(icmpmsg);
            break;

        case ICMP_ECHO_REPLY:
            delete icmpmsg;
            break;

        case ICMP_TIMESTAMP_REQUEST:
            processEchoRequest(icmpmsg);
            break;

        case ICMP_TIMESTAMP_REPLY:
            delete icmpmsg;
            break;

        default:
            throw cRuntimeError("Unknown ICMP type %d", icmpmsg->getType());
    }
}

void ICMP::errorOut(ICMPMessage *icmpmsg)
{
    delete icmpmsg;
}

void ICMP::processEchoRequest(ICMPMessage *request)
{
    // turn request into a reply
    ICMPMessage *reply = request;
    reply->setName((std::string(request->getName()) + "-reply").c_str());
    reply->setType(ICMP_ECHO_REPLY);

    // swap src and dest
    // TBD check what to do if dest was multicast etc?
    IPv4ControlInfo *ctrl = check_and_cast<IPv4ControlInfo *>(reply->getControlInfo());
    IPv4Address src = ctrl->getSrcAddr();
    IPv4Address dest = ctrl->getDestAddr();
    // A. Ariza Modification 5/1/2011 clean the interface id, this forces the use of routing table in the IPv4 layer
    ctrl->setInterfaceId(-1);
    ctrl->setSrcAddr(dest);
    ctrl->setDestAddr(src);
    ctrl->setTimeToLive(0); // if the TTL is set to 0 here, IP resets it to the default TTL

    sendToIP(reply);
}

void ICMP::sendToIP(ICMPMessage *msg, const IPv4Address& dest)
{
    IPv4ControlInfo *controlInfo = new IPv4ControlInfo();
    controlInfo->setDestAddr(dest);
    controlInfo->setProtocol(IP_PROT_ICMP);
    msg->setControlInfo(controlInfo);
    sendToIP(msg);
}

void ICMP::sendToIP(ICMPMessage *msg)
{
    // assumes IPv4ControlInfo is already attached
    EV_INFO << "Sending " << msg << " to lower layer.\n";
    send(msg, "ipOut");
}

void ICMP::handleRegisterProtocol(const Protocol& protocol, cGate *gate)
{
    Enter_Method("handleRegisterProtocol");
    if (!strcmp("transportIn", gate->getBaseName())) {
        transportProtocols.insert(ProtocolGroup::ipprotocol.getProtocolNumber(&protocol));
    }
}

} // namespace inet
<|MERGE_RESOLUTION|>--- conflicted
+++ resolved
@@ -75,14 +75,10 @@
     }
 
     // don't send ICMP error messages response to unspecified, broadcast or multicast addresses
-<<<<<<< HEAD
-    if (origSrcAddr.isMulticast() || origSrcAddr.isLimitedBroadcastAddress() || possiblyLocalBroadcast(origSrcAddr, inputInterfaceId)) {
-=======
     if ((inputInterfaceId != -1 && origSrcAddr.isUnspecified())
             || origSrcAddr.isMulticast()
             || origSrcAddr.isLimitedBroadcastAddress()
             || possiblyLocalBroadcast(origSrcAddr, inputInterfaceId)) {
->>>>>>> 98008ce9
         EV_DETAIL << "won't send ICMP error messages to broadcast/multicast address, message " << origDatagram << endl;
         delete origDatagram;
         return;
