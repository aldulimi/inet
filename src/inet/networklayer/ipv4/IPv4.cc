--- conflicted
+++ resolved
@@ -272,45 +272,6 @@
     }
 }
 
-<<<<<<< HEAD
-=======
-void IPv4::handleIncomingARPPacket(ARPPacket *packet, const InterfaceEntry *fromIE)
-{
-    // give it to the ARP module
-    IMACProtocolControlInfo *ctrl = check_and_cast<IMACProtocolControlInfo *>(packet->getControlInfo());
-    ctrl->setInterfaceId(fromIE->getInterfaceId());
-    EV_INFO << "Sending " << packet << " to arp.\n";
-    send(packet, arpOutGate);
-}
-
-void IPv4::handleIncomingICMP(ICMPMessage *packet)
-{
-    switch (packet->getType()) {
-        case ICMP_REDIRECT:    // TODO implement redirect handling
-        case ICMP_DESTINATION_UNREACHABLE:
-        case ICMP_TIME_EXCEEDED:
-        case ICMP_PARAMETER_PROBLEM: {
-            // ICMP errors are delivered to the appropriate higher layer protocol
-            IPv4Datagram *bogusPacket = check_and_cast<IPv4Datagram *>(packet->getEncapsulatedPacket());
-            int protocol = bogusPacket->getTransportProtocol();
-            int gateindex = mapping.getOutputGateForProtocol(protocol);
-            send(packet, "transportOut", gateindex);
-            emit(LayeredProtocolBase::packetSentToUpperSignal, packet);
-            break;
-        }
-
-        default: {
-            // all others are delivered to ICMP: ICMP_ECHO_REQUEST, ICMP_ECHO_REPLY,
-            // ICMP_TIMESTAMP_REQUEST, ICMP_TIMESTAMP_REPLY, etc.
-            int gateindex = mapping.getOutputGateForProtocol(IP_PROT_ICMP);
-            send(packet, "transportOut", gateindex);
-            emit(LayeredProtocolBase::packetSentToUpperSignal, packet);
-            break;
-        }
-    }
-}
-
->>>>>>> bb8393fa
 void IPv4::handlePacketFromHL(cPacket *packet)
 {
     EV_INFO << "Received " << packet << " from upper layer.\n";
@@ -625,9 +586,11 @@
         controlInfoCopy->setSocketId(it->second->socketId);
         cPacket *packetCopy = packet->dup();
         packetCopy->setControlInfo(controlInfoCopy);
+        emit(LayeredProtocolBase::packetSentToUpperSignal, packetCopy);
         send(packetCopy, "transportOut");
     }
     if (mapping.findOutputGateForProtocol(protocol) >= 0) {
+        emit(LayeredProtocolBase::packetSentToUpperSignal, packet);
         send(packet, "transportOut");
         numLocalDeliver++;
     }
@@ -635,22 +598,6 @@
         delete packet;
     }
     else {
-<<<<<<< HEAD
-=======
-        int gateindex = mapping.findOutputGateForProtocol(protocol);
-        // check if the transportOut port are connected, otherwise discard the packet
-        if (gateindex >= 0) {
-            cGate *outGate = gate("transportOut", gateindex);
-            if (outGate->isPathOK()) {
-                cPacket *packet = decapsulate(datagram);
-                send(packet, outGate);
-                emit(LayeredProtocolBase::packetSentToUpperSignal, packet);
-                numLocalDeliver++;
-                return;
-            }
-        }
-
->>>>>>> bb8393fa
         EV_ERROR << "Transport protocol ID=" << protocol << " not connected, discarding packet\n";
         IPv4ControlInfo *ctrlInfo = check_and_cast<IPv4ControlInfo *>(packet->removeControlInfo());
         sendIcmpError(packet, ctrlInfo, ICMP_DESTINATION_UNREACHABLE, ICMP_DU_PROTOCOL_UNREACHABLE);
@@ -1179,19 +1126,7 @@
     return INetfilter::IHook::ACCEPT;
 }
 
-<<<<<<< HEAD
 void IPv4::receiveSignal(cComponent *source, simsignal_t signalID, cObject *obj, cObject *details)
-=======
-void IPv4::sendOnTransportOutGateByProtocolId(cPacket *packet, int protocolId)
-{
-    int gateindex = mapping.getOutputGateForProtocol(protocolId);
-    cGate *outGate = gate("transportOut", gateindex);
-    send(packet, outGate);
-    emit(LayeredProtocolBase::packetSentToUpperSignal, packet);
-}
-
-void IPv4::receiveSignal(cComponent *source, simsignal_t signalID, cObject *obj DETAILS_ARG)
->>>>>>> bb8393fa
 {
     Enter_Method_Silent();
 
