//
// Copyright (C) 2005 Andras Varga
//
// This program is free software; you can redistribute it and/or
// modify it under the terms of the GNU Lesser General Public
// License as published by the Free Software Foundation; either
// version 2.1 of the License, or (at your option) any later version.
//
// This program is distributed in the hope that it will be useful,
// but WITHOUT ANY WARRANTY; without even the implied warranty of
// MERCHANTABILITY or FITNESS FOR A PARTICULAR PURPOSE.  See the
// GNU Lesser General Public License for more details.
//
// You should have received a copy of the GNU Lesser General Public
// License along with this program; if not, see <http://www.gnu.org/licenses/>.
//

#ifndef __INET_INTERFACETABLE_H
#define __INET_INTERFACETABLE_H

#include <vector>

#include "inet/common/INETDefs.h"

#include "inet/networklayer/contract/IInterfaceTable.h"
#include "inet/networklayer/common/InterfaceEntry.h"
#include "inet/common/lifecycle/ILifecycle.h"

namespace inet {

/**
 * Represents the interface table. This object has one instance per host
 * or router. It has methods to manage the interface table,
 * so one can access functionality similar to the "ifconfig" command.
 *
 * See the NED documentation for general overview.
 *
 * This is a simple module without gates, it requires function calls to it
 * (message handling does nothing). Methods are provided for reading and
 * updating the interface table.
 *
 * Interfaces are dynamically registered: at the start of the simulation,
 * every L2 module adds its own InterfaceEntry to the table; after that,
 * IPv4's IIPv4RoutingTable and IPv6's IPv6RoutingTable (an possibly, further
 * L3 protocols) add protocol-specific data on each InterfaceEntry
 * (see IPv4InterfaceData, IPv6InterfaceData, and InterfaceEntry::setIPv4Data(),
 * InterfaceEntry::setIPv6Data())
 *
 * Interfaces are represented by InterfaceEntry objects.
 *
 * When interfaces need to be reliably and efficiently identified from other
 * modules, interfaceIds should be used. They are better suited than pointers
 * because when an interface gets removed (see deleteInterface()), it is
 * often impossible/impractical to invalidate all pointers to it, and also
 * because pointers are not necessarily unique (a new InterfaceEntry may get
 * allocated exactly at the address of a previously deleted one).
 * Interface Ids are unique (Ids of removed interfaces are not issued again),
 * stale Ids can be detected, and they are also invariant to insertion/deletion.
 *
 * Clients can get notified about interface changes by subscribing to
 * the following signals on host module: NF_INTERFACE_CREATED,
 * NF_INTERFACE_DELETED, NF_INTERFACE_STATE_CHANGED, NF_INTERFACE_CONFIG_CHANGED.
 * State change gets fired for up/down events; all other changes fire as
 * config change.
 *
 * @see InterfaceEntry
 */

class INET_API InterfaceTable : public cSimpleModule, public IInterfaceTable, protected cListener, public ILifecycle
{
  protected:
    cModule *host;    // cached pointer

    // primary storage for interfaces: vector indexed by id; may contain NULLs;
    // slots are never reused to ensure id uniqueness
    typedef std::vector<InterfaceEntry *> InterfaceVector;
    InterfaceVector idToInterface;

    // fields to support getNumInterfaces() and getInterface(pos)
    mutable int tmpNumInterfaces;    // caches number of non-nullptr elements of idToInterface; -1 if invalid
    mutable InterfaceEntry **tmpInterfaceList;    // caches non-nullptr elements of idToInterface; nullptr if invalid

  protected:
    // displays summary above the icon
    virtual void refreshDisplay() const override;

    // displays the interface IPv4/IPv6 address on the outgoing link that corresponds to the interface
    virtual void updateLinkDisplayString(InterfaceEntry *entry) const;

    // discover and store which nwlayer/host gates connect to this interface
    virtual void discoverConnectingGates(InterfaceEntry *entry);

    // called from InterfaceEntry
    virtual void interfaceChanged(simsignal_t signalID, const InterfaceEntryChangeDetails *details) override;

    // internal
    virtual void invalidateTmpInterfaceList();

    virtual void resetInterfaces();

  public:
    InterfaceTable();
    virtual ~InterfaceTable();
    virtual std::string getFullPath() const override { return cSimpleModule::getFullPath(); }

  protected:
    virtual int numInitStages() const override { return NUM_INIT_STAGES; }
    virtual void initialize(int stage) override;

    /**
     * Raises an error.
     */
    virtual void handleMessage(cMessage *) override;

  public:
    /**
     * Called by the signal handler whenever a change of a category
     * occurs to which this client has subscribed.
     */
    virtual void receiveSignal(cComponent *source, simsignal_t signalID, cObject *obj, cObject *details) override;

    /**
     * Returns the host or router this interface table lives in.
     */
    virtual cModule *getHostModule() const override;

    /**
     * Checks if the address is a local one, i.e. one of the host's.
     */
    virtual bool isLocalAddress(const L3Address& address) const override;

    /**
     * Checks if the address is on the network of one of the interfaces,
     * but not local.
     */
    virtual bool isNeighborAddress(const L3Address& address) const override;

    /**
     * Returns an interface given by its address. Returns nullptr if not found.
     */
    virtual InterfaceEntry *findInterfaceByAddress(const L3Address& address) const override;

    /**
     * Adds an interface. The entry->getInterfaceModule() will be used
     * to discover and fill in getNetworkLayerGateIndex(), getNodeOutputGateId(),
     * and getNodeInputGateId() in InterfaceEntry. It should be nullptr if this is
     * a virtual interface (e.g. loopback).
     */
    virtual void addInterface(InterfaceEntry *entry) override;

    /**
     * Deletes the given interface from the table. Indices of existing
     * interfaces (see getInterface(int)) may change. It is an error if
     * the given interface is not in the table.
     */
    virtual void deleteInterface(InterfaceEntry *entry) override;

    /**
     * Returns the number of interfaces.
     */
    virtual int getNumInterfaces() const override;

    /**
     * Returns the InterfaceEntry specified by an index 0..numInterfaces-1.
     * Throws an error if index is out of range.
     *
     * Note that this index is NOT the same as interfaceId! Indices are
     * not guaranteed to stay the same after interface addition/deletion,
     * so cannot be used to reliably identify the interface. Use interfaceId
     * to refer to interfaces from other modules or from messages/packets.
     */
    virtual InterfaceEntry *getInterface(int pos) const override;

    /**
     * Returns an interface by its Id. Ids are guaranteed to be invariant
     * to interface deletions/additions. Returns nullptr if there is no such
     * interface (This allows detecting stale IDs without raising an error.)
     */
    virtual InterfaceEntry *getInterfaceById(int id) const override;

    /**
     * Returns the biggest interface Id.
     */
    virtual int getBiggestInterfaceId() const override;

    /**
     * Returns an interface given by its getNodeOutputGateId().
     * Returns nullptr if not found.
     */
    virtual InterfaceEntry *getInterfaceByNodeOutputGateId(int id) const override;

    /**
     * Returns an interface given by its getNodeInputGateId().
     * Returns nullptr if not found.
     */
    virtual InterfaceEntry *getInterfaceByNodeInputGateId(int id) const override;
<<<<<<< HEAD
=======

    /**
     * Returns an interface given by its getNetworkLayerGateIndex().
     * Returns nullptr if not found.
     */
    virtual InterfaceEntry *getInterfaceByNetworkLayerGateIndex(int index) override;
>>>>>>> 98008ce9

    /**
     * Returns an interface by one of its component module (e.g. PPP).
     * Returns nullptr if not found.
     */
    virtual InterfaceEntry *getInterfaceByInterfaceModule(cModule *ifmod) const override;

    /**
     * Returns an interface given by its name. Returns nullptr if not found.
     */
    virtual InterfaceEntry *getInterfaceByName(const char *name) const override;

    /**
     * Returns the first interface with the isLoopback flag set.
     * (If there's no loopback, it returns nullptr -- but this
     * should never happen because InterfaceTable itself registers a
     * loopback interface on startup.)
     */
    virtual InterfaceEntry *getFirstLoopbackInterface() const override;

    /**
     * Returns the first multicast capable interface.
     * If there is no such interface, then returns nullptr.
     */
    virtual InterfaceEntry *getFirstMulticastInterface() const override;

    /**
     * ILifecycle method
     */
    virtual bool handleOperationStage(LifecycleOperation *operation, int stage, IDoneCallback *doneCallback) override;

    /**
     * Returns all multicast group address, with it's interfaceId
     */
    virtual MulticastGroupList collectMulticastGroups() const override;
};

} // namespace inet

#endif // ifndef __INET_INTERFACETABLE_H
<|MERGE_RESOLUTION|>--- conflicted
+++ resolved
@@ -194,15 +194,6 @@
      * Returns nullptr if not found.
      */
     virtual InterfaceEntry *getInterfaceByNodeInputGateId(int id) const override;
-<<<<<<< HEAD
-=======
-
-    /**
-     * Returns an interface given by its getNetworkLayerGateIndex().
-     * Returns nullptr if not found.
-     */
-    virtual InterfaceEntry *getInterfaceByNetworkLayerGateIndex(int index) override;
->>>>>>> 98008ce9
 
     /**
      * Returns an interface by one of its component module (e.g. PPP).
