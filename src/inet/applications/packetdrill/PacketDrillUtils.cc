--- conflicted
+++ resolved
@@ -272,16 +272,13 @@
 
 PacketDrillScript::~PacketDrillScript()
 {
+    //FIXME check memory leak
     for (cQueue::Iterator iter(*eventList); !iter.end(); iter++)
-<<<<<<< HEAD
-        delete (PacketDrillEvent *)(*iter);
-=======
         eventList->remove((PacketDrillEvent *) (*iter));
     delete eventList;
     for (cQueue::Iterator iter(*optionList); !iter.end(); iter++)
         optionList->remove((PacketDrillEvent *) (*iter));
     delete optionList;
->>>>>>> 98008ce9
 }
 
 void PacketDrillScript::readScript()
