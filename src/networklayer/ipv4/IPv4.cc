--- conflicted
+++ resolved
@@ -23,43 +23,25 @@
 #include "IPv4.h"
 
 #include "ARPPacket_m.h"
-<<<<<<< HEAD
 #include "IARP.h"
 #include "ICMPMessage_m.h"
 #include "Ieee802Ctrl.h"
 #include "IIPv4RoutingTable.h"
-=======
-#include "IARPCache.h"
-#include "ICMPMessage_m.h"
-#include "Ieee802Ctrl_m.h"
-#include "IRoutingTable.h"
-#include "InterfaceTableAccess.h"
->>>>>>> d31230ae
 #include "IPSocket.h"
 #include "IPv4ControlInfo.h"
 #include "IPv4Datagram.h"
 #include "IPv4InterfaceData.h"
 #include "NodeOperations.h"
 #include "NodeStatus.h"
-<<<<<<< HEAD
 #include "IPSocket.h"
 #include "IInterfaceTable.h"
 #include "ModuleAccess.h"
-=======
-#include "NotificationBoard.h"
->>>>>>> d31230ae
 
 Define_Module(IPv4);
 
 //TODO TRANSLATE
 // a multicast cimek eseten hianyoznak bizonyos NetFilter hook-ok
 // a local interface-k hasznalata eseten szinten hianyozhatnak bizonyos NetFilter hook-ok
-<<<<<<< HEAD
-=======
-
-simsignal_t IPv4::completedARPResolutionSignal = registerSignal("completedARPResolution");
-simsignal_t IPv4::failedARPResolutionSignal = registerSignal("failedARPResolution");
->>>>>>> d31230ae
 
 void IPv4::initialize(int stage)
 {
@@ -67,7 +49,6 @@
     {
         QueueBase::initialize();
 
-<<<<<<< HEAD
         ift = getModuleFromPar<IInterfaceTable>(par("interfaceTableModule"), this);
         rt = getModuleFromPar<IIPv4RoutingTable>(par("routingTableModule"), this);
         arp = getModuleFromPar<IARP>(par("arpModule"), this);
@@ -75,16 +56,6 @@
 
         arpInGate = gate("arpIn");
         arpOutGate = gate("arpOut");
-=======
-        ift = InterfaceTableAccess().get();
-        rt = check_and_cast<IRoutingTable *>(getModuleByPath(par("routingTableModule")));
-        nb = NotificationBoardAccess().getIfExists(); // needed only for multicast forwarding
-
-        arpInGate = gate("arpIn");
-        arpOutGate = gate("arpOut");
-        cModule *arpModule = arpOutGate->getPathEndGate()->getOwnerModule();
-        arp = check_and_cast<IARPCache *>(arpModule);
->>>>>>> d31230ae
         transportInGateBaseId = gateBaseId("transportIn");
         queueOutGateBaseId = gateBaseId("queueOut");
 
@@ -105,14 +76,9 @@
         queuedDatagramsForHooks.clear();
 
         pendingPackets.clear();
-<<<<<<< HEAD
         cModule *arpModule = check_and_cast<cModule *>(arp);
         arpModule->subscribe(IARP::completedARPResolutionSignal, this);
         arpModule->subscribe(IARP::failedARPResolutionSignal, this);
-=======
-        arpModule->subscribe(completedARPResolutionSignal, this);
-        arpModule->subscribe(failedARPResolutionSignal, this);
->>>>>>> d31230ae
 
         WATCH(numMulticast);
         WATCH(numLocalDeliver);
@@ -139,7 +105,6 @@
 }
 
 void IPv4::handleMessage(cMessage *msg)
-<<<<<<< HEAD
 {
     if (dynamic_cast<RegisterTransportProtocolCommand*>(msg)) {
         RegisterTransportProtocolCommand * command = check_and_cast<RegisterTransportProtocolCommand *>(msg);
@@ -156,24 +121,6 @@
 {
     if (!isUp) {
         EV_ERROR << "IPv4 is down -- discarding message\n";
-=======
-{
-    if (msg->getKind() == IP_C_REGISTER_PROTOCOL) {
-        IPRegisterProtocolCommand * command = check_and_cast<IPRegisterProtocolCommand *>(msg->getControlInfo());
-        mapping.addProtocolMapping(command->getProtocol(), msg->getArrivalGate()->getIndex());
-        delete msg;
-    }
-    else if (!msg->isSelfMessage() && msg->getArrivalGate()->isName("arpIn"))
-        endService(PK(msg));
-    else
-        QueueBase::handleMessage(msg);
-}
-
-void IPv4::endService(cPacket *packet)
-{
-    if (!isUp) {
-        EV << "IPv4 is down -- discarding message\n";
->>>>>>> d31230ae
         delete packet;
         return;
     }
@@ -187,10 +134,7 @@
     }
     else // from network
     {
-<<<<<<< HEAD
         EV_INFO << "Received " << packet << " from network.\n";
-=======
->>>>>>> d31230ae
         const InterfaceEntry *fromIE = getSourceInterfaceFrom(packet);
         if (dynamic_cast<ARPPacket *>(packet))
             handleIncomingARPPacket((ARPPacket *)packet, fromIE);
@@ -233,21 +177,12 @@
         }
     }
 
-<<<<<<< HEAD
     EV_DETAIL << "Received datagram `" << datagram->getName() << "' with dest=" << datagram->getDestAddress() << "\n";
 
     const InterfaceEntry *destIE = NULL;
     Address nextHop(IPv4Address::UNSPECIFIED_ADDRESS);
     if (datagramPreRoutingHook(datagram, fromIE, destIE, nextHop) == INetfilter::IHook::ACCEPT)
         preroutingFinish(datagram, fromIE, destIE, nextHop.toIPv4());
-=======
-    EV << "Received datagram `" << datagram->getName() << "' with dest=" << datagram->getDestAddress() << "\n";
-
-    const InterfaceEntry *destIE = NULL;
-    IPv4Address nextHop(IPv4Address::UNSPECIFIED_ADDRESS);
-    if (datagramPreRoutingHook(datagram, fromIE, destIE, nextHop) == INetfilter::IHook::ACCEPT)
-        preroutingFinish(datagram, fromIE, destIE, nextHop);
->>>>>>> d31230ae
 }
 
 void IPv4::preroutingFinish(IPv4Datagram *datagram, const InterfaceEntry *fromIE, const InterfaceEntry *destIE, IPv4Address nextHopAddr)
@@ -305,11 +240,7 @@
         else if (destAddr.isLimitedBroadcastAddress() || (broadcastIE=rt->findInterfaceByLocalBroadcastAddress(destAddr)))
         {
             // broadcast datagram on the target subnet if we are a router
-<<<<<<< HEAD
             if (broadcastIE && fromIE != broadcastIE && rt->isForwardingEnabled())
-=======
-            if (broadcastIE && fromIE != broadcastIE && rt->isIPForwardingEnabled())
->>>>>>> d31230ae
                 fragmentPostRouting(datagram->dup(), broadcastIE, IPv4Address::ALLONES_ADDRESS);
 
             EV_INFO << "Broadcast received\n";
@@ -329,14 +260,9 @@
 void IPv4::handleIncomingARPPacket(ARPPacket *packet, const InterfaceEntry *fromIE)
 {
     // give it to the ARP module
-<<<<<<< HEAD
     IMACProtocolControlInfo* ctrl = check_and_cast<IMACProtocolControlInfo*>(packet->getControlInfo());
     ctrl->setInterfaceId(fromIE->getInterfaceId());
     EV_INFO << "Sending " << packet << " to arp.\n";
-=======
-    Ieee802Ctrl *ctrl = check_and_cast<Ieee802Ctrl*>(packet->getControlInfo());
-    ctrl->setInterfaceId(fromIE->getInterfaceId());
->>>>>>> d31230ae
     send(packet, arpOutGate);
 }
 
@@ -396,27 +322,16 @@
         datagram->setControlInfo(controlInfo);    //FIXME ne rakjuk bele a cntrInfot!!!!! de kell :( kulonben a hook queue-ban elveszik a multicastloop flag
 
     // TODO:
-<<<<<<< HEAD
     Address nextHopAddr(IPv4Address::UNSPECIFIED_ADDRESS);
     if (datagramLocalOutHook(datagram, destIE, nextHopAddr) == INetfilter::IHook::ACCEPT)
         datagramLocalOut(datagram, destIE, nextHopAddr.toIPv4());
-=======
-    IPv4Address nextHopAddr(IPv4Address::UNSPECIFIED_ADDRESS);
-    if (datagramLocalOutHook(datagram, destIE, nextHopAddr) == INetfilter::IHook::ACCEPT)
-        datagramLocalOut(datagram, destIE, nextHopAddr);
->>>>>>> d31230ae
 }
 
 void IPv4::handlePacketFromARP(cPacket *packet)
 {
-<<<<<<< HEAD
     EV_INFO << "Received " << packet << " from arp.\n";
     // send out packet on the appropriate interface
     IMACProtocolControlInfo* ctrl = check_and_cast<IMACProtocolControlInfo*>(packet->getControlInfo());
-=======
-    // send out packet on the appropriate interface
-    Ieee802Ctrl *ctrl = check_and_cast<Ieee802Ctrl*>(packet->getControlInfo());
->>>>>>> d31230ae
     InterfaceEntry *destIE = ift->getInterfaceById(ctrl->getInterfaceId());
     sendPacketToNIC(packet, destIE);
 }
@@ -556,7 +471,6 @@
 
     if (!destIE) // no route found
     {
-<<<<<<< HEAD
         EV_WARN << "unroutable, sending ICMP_DESTINATION_UNREACHABLE\n";
         numUnroutable++;
         icmp->sendErrorMessage(datagram, fromIE ? fromIE->getInterfaceId() : -1, ICMP_DESTINATION_UNREACHABLE, 0);
@@ -569,18 +483,6 @@
             if (datagramForwardHook(datagram, fromIE, destIE, nextHop) != INetfilter::IHook::ACCEPT)
                 return;
             nextHopAddr = nextHop.toIPv4();
-=======
-        EV << "unroutable, sending ICMP_DESTINATION_UNREACHABLE\n";
-        numUnroutable++;
-        icmpAccess.get()->sendErrorMessage(datagram, fromIE ? fromIE->getInterfaceId() : -1, ICMP_DESTINATION_UNREACHABLE, 0);
-    }
-    else // fragment and send
-    {
-        if (fromIE != NULL)
-        {
-            if (datagramForwardHook(datagram, fromIE, destIE, nextHopAddr) != INetfilter::IHook::ACCEPT)
-                return;
->>>>>>> d31230ae
         }
 
         routeUnicastPacketFinish(datagram, fromIE, destIE, nextHopAddr);
@@ -589,11 +491,7 @@
 
 void IPv4::routeUnicastPacketFinish(IPv4Datagram *datagram, const InterfaceEntry *fromIE, const InterfaceEntry *destIE, IPv4Address nextHopAddr)
 {
-<<<<<<< HEAD
     EV_INFO << "output interface = " << destIE->getName() << ", next hop address = " << nextHopAddr << "\n";
-=======
-    EV << "output interface is " << destIE->getName() << ", next-hop address: " << nextHopAddr << "\n";
->>>>>>> d31230ae
     numForwarded++;
     fragmentPostRouting(datagram, destIE, nextHopAddr);
 }
@@ -637,11 +535,7 @@
     ASSERT(destAddr.isMulticast());
     ASSERT(!destAddr.isLinkLocalMulticast());
 
-<<<<<<< HEAD
     EV_INFO << "Forwarding multicast datagram `" << datagram->getName() << "' with dest=" << destAddr << "\n";
-=======
-    EV << "Forwarding multicast datagram `" << datagram->getName() << "' with dest=" << destAddr << "\n";
->>>>>>> d31230ae
 
     numMulticast++;
 
@@ -696,11 +590,7 @@
                     EV_WARN << "Not forwarding to " << destIE->getName() << " (no listeners)\n";
                 else
                 {
-<<<<<<< HEAD
                     EV_DETAIL << "Forwarding to " << destIE->getName() << "\n";
-=======
-                    EV << "Forwarding to " << destIE->getName() << "\n";
->>>>>>> d31230ae
                     fragmentPostRouting(datagram->dup(), destIE, destAddr);
                 }
             }
@@ -781,15 +671,9 @@
             }
         }
 
-<<<<<<< HEAD
-        EV_ERROR << "L3 Protocol not connected. discarding packet" << endl;
+        EV_ERROR << "Transport protocol ID=" << protocol << " not connected, discarding packet\n";
         int inputInterfaceId = getSourceInterfaceFrom(datagram)->getInterfaceId();
         icmp->sendErrorMessage(datagram, inputInterfaceId, ICMP_DESTINATION_UNREACHABLE, ICMP_DU_PROTOCOL_UNREACHABLE);
-=======
-        EV << "Transport protocol ID=" << protocol << " not connected, discarding packet\n";
-        int inputInterfaceId = getSourceInterfaceFrom(datagram)->getInterfaceId();
-        icmpAccess.get()->sendErrorMessage(datagram, inputInterfaceId, ICMP_DESTINATION_UNREACHABLE, ICMP_DU_PROTOCOL_UNREACHABLE);
->>>>>>> d31230ae
     }
 }
 
@@ -819,14 +703,9 @@
 
 void IPv4::fragmentPostRouting(IPv4Datagram *datagram, const InterfaceEntry *ie, IPv4Address nextHopAddr)
 {
-<<<<<<< HEAD
     Address nextHop(nextHopAddr);
     if (datagramPostRoutingHook(datagram, getSourceInterfaceFrom(datagram), ie, nextHop) == INetfilter::IHook::ACCEPT)
         fragmentAndSend(datagram, ie, nextHop.toIPv4());
-=======
-    if (datagramPostRoutingHook(datagram, getSourceInterfaceFrom(datagram), ie, nextHopAddr) == INetfilter::IHook::ACCEPT)
-        fragmentAndSend(datagram, ie, nextHopAddr);
->>>>>>> d31230ae
 }
 
 void IPv4::fragmentAndSend(IPv4Datagram *datagram, const InterfaceEntry *ie, IPv4Address nextHopAddr)
@@ -861,13 +740,8 @@
     // if "don't fragment" bit is set, throw datagram away and send ICMP error message
     if (datagram->getDontFragment())
     {
-<<<<<<< HEAD
         EV_WARN << "datagram larger than MTU and don't fragment bit set, sending ICMP_DESTINATION_UNREACHABLE\n";
         icmp->sendErrorMessage(datagram, -1 /*TODO*/, ICMP_DESTINATION_UNREACHABLE,
-=======
-        EV << "datagram larger than MTU and don't fragment bit set, sending ICMP_DESTINATION_UNREACHABLE\n";
-        icmpAccess.get()->sendErrorMessage(datagram, -1 /*TODO*/, ICMP_DESTINATION_UNREACHABLE,
->>>>>>> d31230ae
                 ICMP_DU_FRAGMENTATION_NEEDED);
         numDropped++;
         return;
@@ -975,7 +849,6 @@
         }
         else {
             if (nextHopAddr.isUnspecified()) {
-<<<<<<< HEAD
                 IPv4InterfaceData* ipv4Data = ie->ipv4Data();
                 IPv4Address destAddress = datagram->getDestAddress();
                 if (IPv4Address::maskedAddrAreEqual(destAddress, ie->ipv4Data()->getIPAddress(), ipv4Data->getNetmask()))
@@ -983,11 +856,6 @@
                 else if (useProxyARP) {
                     nextHopAddr = destAddress;
                     EV_WARN << "no next-hop address, using destination address " << nextHopAddr << " (proxy ARP)\n";
-=======
-                if (useProxyARP) {
-                    nextHopAddr = datagram->getDestAddress();
-                    EV << "no next-hop address, using destination address " << nextHopAddr << " (proxy ARP)\n";
->>>>>>> d31230ae
                 }
                 else {
                     throw cRuntimeError(datagram, "Cannot send datagram on broadcast interface: no next-hop address and Proxy ARP is disabled");
@@ -995,21 +863,12 @@
             }
 
             MACAddress nextHopMacAddr;  // unspecified
-<<<<<<< HEAD
             nextHopMacAddr = resolveNextHopMacAddress(datagram, nextHopAddr, ie);
 
             if (nextHopMacAddr.isUnspecified())
             {
                 EV_INFO << "Pending " << datagram << " to ARP resolution.\n";
                 pendingPackets[nextHopAddr].insert(datagram);
-=======
-                nextHopMacAddr = resolveNextHopMacAddress(datagram, nextHopAddr, ie);
-
-            if (nextHopMacAddr.isUnspecified())
-            {
-                pendingPackets[nextHopAddr].insert(datagram);
-                arp->startAddressResolution(nextHopAddr, ie);
->>>>>>> d31230ae
             }
             else
             {
@@ -1020,7 +879,6 @@
     }
 }
 
-<<<<<<< HEAD
 void IPv4::arpResolutionCompleted(IARP::Notification *entry)
 {
     if (entry->l3Address.getType() != Address::IPv4)
@@ -1030,15 +888,6 @@
     {
         cPacketQueue& packetQueue = it->second;
         EV << "ARP resolution completed for " << entry->l3Address << ". Sending " << packetQueue.getLength()
-=======
-void IPv4::arpResolutionCompleted(IARPCache::Notification *entry)
-{
-    PendingPackets::iterator it = pendingPackets.find(entry->ipv4Address);
-    if (it != pendingPackets.end())
-    {
-        cPacketQueue& packetQueue = it->second;
-        EV << "ARP resolution completed for " << entry->ipv4Address << ". Sending " << packetQueue.getLength()
->>>>>>> d31230ae
                 << " waiting packets from the queue\n";
 
         while (!packetQueue.empty())
@@ -1051,7 +900,6 @@
     }
 }
 
-<<<<<<< HEAD
 void IPv4::arpResolutionTimedOut(IARP::Notification *entry)
 {
     if (entry->l3Address.getType() != Address::IPv4)
@@ -1061,15 +909,6 @@
     {
         cPacketQueue& packetQueue = it->second;
         EV << "ARP resolution failed for " << entry->l3Address << ",  dropping " << packetQueue.getLength() << " packets\n";
-=======
-void IPv4::arpResolutionTimedOut(IARPCache::Notification *entry)
-{
-    PendingPackets::iterator it = pendingPackets.find(entry->ipv4Address);
-    if (it != pendingPackets.end())
-    {
-        cPacketQueue& packetQueue = it->second;
-        EV << "ARP resolution failed for " << entry->ipv4Address << ",  dropping " << packetQueue.getLength() << " packets\n";
->>>>>>> d31230ae
         packetQueue.clear();
         pendingPackets.erase(it);
     }
@@ -1079,18 +918,13 @@
 {
     if (nextHopAddr.isLimitedBroadcastAddress() || nextHopAddr == destIE->ipv4Data()->getNetworkBroadcastAddress())
     {
-<<<<<<< HEAD
         EV_DETAIL << "destination address is broadcast, sending packet to broadcast MAC address\n";
-=======
-        EV << "destination address is broadcast, sending packet to broadcast MAC address\n";
->>>>>>> d31230ae
         return MACAddress::BROADCAST_ADDRESS;
     }
 
     if (nextHopAddr.isMulticast())
     {
         MACAddress macAddr = MACAddress::makeMulticastAddress(nextHopAddr);
-<<<<<<< HEAD
         EV_DETAIL << "destination address is multicast, sending packet to MAC address " << macAddr << "\n";
         return macAddr;
     }
@@ -1179,117 +1013,18 @@
             queuedDatagramsForHooks.erase(iter);
             return;
         }
-=======
-        EV << "destination address is multicast, sending packet to MAC address " << macAddr << "\n";
-        return macAddr;
->>>>>>> d31230ae
-    }
-
-    return arp->getMACAddressFor(nextHopAddr);
-}
-
-<<<<<<< HEAD
+    }
+}
+
 INetfilter::IHook::Result IPv4::datagramPreRoutingHook(INetworkDatagram* datagram, const InterfaceEntry* inIE, const InterfaceEntry*& outIE, Address& nextHopAddr)
 {
-=======
-void IPv4::sendPacketToIeee802NIC(cPacket *packet, const InterfaceEntry *ie, const MACAddress& macAddress, int etherType)
-{
-    // remove old control info
-    delete packet->removeControlInfo();
-
-    // add control info with MAC address
-    Ieee802Ctrl *controlInfo = new Ieee802Ctrl();
-    controlInfo->setDest(macAddress);
-    controlInfo->setEtherType(etherType);
-    packet->setControlInfo(controlInfo);
-
-    sendPacketToNIC(packet, ie);
-}
-
-void IPv4::sendPacketToNIC(cPacket *packet, const InterfaceEntry *ie)
-{
-    EV << "Sending out packet to interface " << ie->getName() << endl;
-    send(packet, queueOutGateBaseId + ie->getNetworkLayerGateIndex());
-}
-
-// NetFilter:
-
-void IPv4::registerHook(int priority, INetfilter::IHook* hook)
-{
-    Enter_Method("registerHook()");
-    hooks.insert(std::pair<int, INetfilter::IHook*>(priority, hook));
-}
-
-void IPv4::unregisterHook(int priority, INetfilter::IHook* hook)
-{
-    Enter_Method("unregisterHook()");
-    for (HookList::iterator iter = hooks.begin(); iter != hooks.end(); iter++) {
-        if ((iter->first == priority) && (iter->second == hook)) {
-            hooks.erase(iter);
-            return;
-        }
-    }
-}
-
-void IPv4::dropQueuedDatagram(const IPv4Datagram* datagram)
-{
-    Enter_Method("dropQueuedDatagram()");
-    for (DatagramQueueForHooks::iterator iter = queuedDatagramsForHooks.begin(); iter != queuedDatagramsForHooks.end(); iter++) {
-        if (iter->datagram == datagram) {
-            delete datagram;
-            queuedDatagramsForHooks.erase(iter);
-            return;
-        }
-    }
-}
-
-void IPv4::reinjectQueuedDatagram(const IPv4Datagram* datagram)
-{
-    Enter_Method("reinjectDatagram()");
-    for (DatagramQueueForHooks::iterator iter = queuedDatagramsForHooks.begin(); iter != queuedDatagramsForHooks.end(); iter++) {
-        if (iter->datagram == datagram) {
-            IPv4Datagram* datagram = iter->datagram;
-            take(datagram);
-            switch (iter->hookType) {
-                case INetfilter::IHook::LOCALOUT:
-                    datagramLocalOut(datagram, iter->outIE, iter->nextHopAddr);
-                    break;
-                case INetfilter::IHook::PREROUTING:
-                    preroutingFinish(datagram, iter->inIE, iter->outIE, iter->nextHopAddr);
-                    break;
-                case INetfilter::IHook::POSTROUTING:
-                    fragmentAndSend(datagram, iter->outIE, iter->nextHopAddr);
-                    break;
-                case INetfilter::IHook::LOCALIN:
-                    reassembleAndDeliverFinish(datagram);
-                    break;
-                case INetfilter::IHook::FORWARD:
-                    routeUnicastPacketFinish(datagram, iter->inIE, iter->outIE, iter->nextHopAddr);
-                    break;
-                default:
-                    throw cRuntimeError("Unknown hook ID: %d", (int)(iter->hookType));
-                    break;
-            }
-            queuedDatagramsForHooks.erase(iter);
-            return;
-        }
-    }
-}
-
-INetfilter::IHook::Result IPv4::datagramPreRoutingHook(IPv4Datagram* datagram, const InterfaceEntry* inIE, const InterfaceEntry*& outIE, IPv4Address& nextHopAddr)
-{
->>>>>>> d31230ae
     for (HookList::iterator iter = hooks.begin(); iter != hooks.end(); iter++) {
         IHook::Result r = iter->second->datagramPreRoutingHook(datagram, inIE, outIE, nextHopAddr);
         switch(r)
         {
             case INetfilter::IHook::ACCEPT: break;   // continue iteration
             case INetfilter::IHook::DROP:   delete datagram; return r;
-<<<<<<< HEAD
             case INetfilter::IHook::QUEUE:  queuedDatagramsForHooks.push_back(QueuedDatagramForHook(dynamic_cast<IPv4Datagram *>(datagram), inIE, outIE, nextHopAddr.toIPv4(), INetfilter::IHook::PREROUTING)); return r;
-=======
-            case INetfilter::IHook::QUEUE:  queuedDatagramsForHooks.push_back(QueuedDatagramForHook(datagram, inIE, outIE, nextHopAddr, INetfilter::IHook::PREROUTING)); return r;
->>>>>>> d31230ae
             case INetfilter::IHook::STOLEN: return r;
             default: throw cRuntimeError("Unknown Hook::Result value: %d", (int)r);
         }
@@ -1297,11 +1032,7 @@
     return INetfilter::IHook::ACCEPT;
 }
 
-<<<<<<< HEAD
 INetfilter::IHook::Result IPv4::datagramForwardHook(INetworkDatagram* datagram, const InterfaceEntry* inIE, const InterfaceEntry*& outIE, Address& nextHopAddr)
-=======
-INetfilter::IHook::Result IPv4::datagramForwardHook(IPv4Datagram* datagram, const InterfaceEntry* inIE, const InterfaceEntry*& outIE, IPv4Address& nextHopAddr)
->>>>>>> d31230ae
 {
     for (HookList::iterator iter = hooks.begin(); iter != hooks.end(); iter++) {
         IHook::Result r = iter->second->datagramForwardHook(datagram, inIE, outIE, nextHopAddr);
@@ -1309,11 +1040,7 @@
         {
             case INetfilter::IHook::ACCEPT: break;   // continue iteration
             case INetfilter::IHook::DROP:   delete datagram; return r;
-<<<<<<< HEAD
             case INetfilter::IHook::QUEUE:  queuedDatagramsForHooks.push_back(QueuedDatagramForHook(dynamic_cast<IPv4Datagram *>(datagram), inIE, outIE, nextHopAddr.toIPv4(), INetfilter::IHook::FORWARD)); return r;
-=======
-            case INetfilter::IHook::QUEUE:  queuedDatagramsForHooks.push_back(QueuedDatagramForHook(datagram, inIE, outIE, nextHopAddr, INetfilter::IHook::FORWARD)); return r;
->>>>>>> d31230ae
             case INetfilter::IHook::STOLEN: return r;
             default: throw cRuntimeError("Unknown Hook::Result value: %d", (int)r);
         }
@@ -1321,11 +1048,7 @@
     return INetfilter::IHook::ACCEPT;
 }
 
-<<<<<<< HEAD
 INetfilter::IHook::Result IPv4::datagramPostRoutingHook(INetworkDatagram* datagram, const InterfaceEntry* inIE, const InterfaceEntry*& outIE, Address& nextHopAddr)
-=======
-INetfilter::IHook::Result IPv4::datagramPostRoutingHook(IPv4Datagram* datagram, const InterfaceEntry* inIE, const InterfaceEntry*& outIE, IPv4Address& nextHopAddr)
->>>>>>> d31230ae
 {
     for (HookList::iterator iter = hooks.begin(); iter != hooks.end(); iter++) {
         IHook::Result r = iter->second->datagramPostRoutingHook(datagram, inIE, outIE, nextHopAddr);
@@ -1333,11 +1056,7 @@
         {
             case INetfilter::IHook::ACCEPT: break;   // continue iteration
             case INetfilter::IHook::DROP:   delete datagram; return r;
-<<<<<<< HEAD
             case INetfilter::IHook::QUEUE:  queuedDatagramsForHooks.push_back(QueuedDatagramForHook(dynamic_cast<IPv4Datagram *>(datagram), inIE, outIE, nextHopAddr.toIPv4(), INetfilter::IHook::POSTROUTING)); return r;
-=======
-            case INetfilter::IHook::QUEUE:  queuedDatagramsForHooks.push_back(QueuedDatagramForHook(datagram, inIE, outIE, nextHopAddr, INetfilter::IHook::POSTROUTING)); return r;
->>>>>>> d31230ae
             case INetfilter::IHook::STOLEN: return r;
             default: throw cRuntimeError("Unknown Hook::Result value: %d", (int)r);
         }
@@ -1388,11 +1107,7 @@
     return !nodeStatus || nodeStatus->getState() == NodeStatus::UP;
 }
 
-<<<<<<< HEAD
 INetfilter::IHook::Result IPv4::datagramLocalInHook(INetworkDatagram* datagram, const InterfaceEntry* inIE)
-=======
-INetfilter::IHook::Result IPv4::datagramLocalInHook(IPv4Datagram* datagram, const InterfaceEntry* inIE)
->>>>>>> d31230ae
 {
     for (HookList::iterator iter = hooks.begin(); iter != hooks.end(); iter++) {
         IHook::Result r = iter->second->datagramLocalInHook(datagram, inIE);
@@ -1408,11 +1123,7 @@
     return INetfilter::IHook::ACCEPT;
 }
 
-<<<<<<< HEAD
 INetfilter::IHook::Result IPv4::datagramLocalOutHook(INetworkDatagram* datagram, const InterfaceEntry*& outIE, Address& nextHopAddr)
-=======
-INetfilter::IHook::Result IPv4::datagramLocalOutHook(IPv4Datagram* datagram, const InterfaceEntry*& outIE, IPv4Address& nextHopAddr)
->>>>>>> d31230ae
 {
     for (HookList::iterator iter = hooks.begin(); iter != hooks.end(); iter++) {
         IHook::Result r = iter->second->datagramLocalOutHook(datagram, outIE, nextHopAddr);
@@ -1420,11 +1131,7 @@
         {
             case INetfilter::IHook::ACCEPT: break;   // continue iteration
             case INetfilter::IHook::DROP:   delete datagram; return r;
-<<<<<<< HEAD
             case INetfilter::IHook::QUEUE:  queuedDatagramsForHooks.push_back(QueuedDatagramForHook(dynamic_cast<IPv4Datagram *>(datagram), NULL, outIE, nextHopAddr.toIPv4(), INetfilter::IHook::LOCALOUT)); return r;
-=======
-            case INetfilter::IHook::QUEUE:  queuedDatagramsForHooks.push_back(QueuedDatagramForHook(datagram, NULL, outIE, nextHopAddr, INetfilter::IHook::LOCALOUT)); return r;
->>>>>>> d31230ae
             case INetfilter::IHook::STOLEN: return r;
             default: throw cRuntimeError("Unknown Hook::Result value: %d", (int)r);
         }
@@ -1443,7 +1150,6 @@
 {
     Enter_Method_Silent();
 
-<<<<<<< HEAD
     if (signalID == IARP::completedARPResolutionSignal)
     {
         arpResolutionCompleted(check_and_cast<IARP::Notification *>(obj));
@@ -1451,16 +1157,5 @@
     if (signalID == IARP::failedARPResolutionSignal)
     {
         arpResolutionTimedOut(check_and_cast<IARP::Notification *>(obj));
-=======
-    if (signalID == completedARPResolutionSignal)
-    {
-        IARPCache::Notification *entry = check_and_cast<IARPCache::Notification *>(obj);
-        arpResolutionCompleted(entry);
-    }
-    if (signalID == failedARPResolutionSignal)
-    {
-        IARPCache::Notification *entry = check_and_cast<IARPCache::Notification *>(obj);
-        arpResolutionTimedOut(entry);
->>>>>>> d31230ae
-    }
-}
+    }
+}
