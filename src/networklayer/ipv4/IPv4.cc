//
// Copyright (C) 2004 Andras Varga
//
// This program is free software; you can redistribute it and/or
// modify it under the terms of the GNU Lesser General Public License
// as published by the Free Software Foundation; either version 2
// of the License, or (at your option) any later version.
//
// This program is distributed in the hope that it will be useful,
// but WITHOUT ANY WARRANTY; without even the implied warranty of
// MERCHANTABILITY or FITNESS FOR A PARTICULAR PURPOSE.  See the
// GNU Lesser General Public License for more details.
//
// You should have received a copy of the GNU Lesser General Public License
// along with this program; if not, see <http://www.gnu.org/licenses/>.
//


#include <stdlib.h>
#include <string.h>

#include "IPv4.h"

#include "ARPPacket_m.h"
#include "ICMPMessage_m.h"
#include "InterfaceTableAccess.h"
#include "IPv4ControlInfo.h"
#include "IPv4Datagram.h"
#include "IPv4InterfaceData.h"
#include "IIPv4RoutingTable.h"
#include "Ieee802Ctrl_m.h"
#include "NodeOperations.h"
#include "NodeStatus.h"
#include "IPSocket.h"
#include "IARPCache.h"
#include "Ieee802Ctrl_m.h"

Define_Module(IPv4);

//TODO TRANSLATE
// a multicast cimek eseten hianyoznak bizonyos NetFilter hook-ok
// a local interface-k hasznalata eseten szinten hianyozhatnak bizonyos NetFilter hook-ok


void IPv4::initialize(int stage)
{
    if (stage == INITSTAGE_LOCAL)
    {
        QueueBase::initialize();

        ift = InterfaceTableAccess().get();
        rt = check_and_cast<IIPv4RoutingTable *>(getModuleByPath(par("routingTableModule")));
        arp = ARPCacheAccess().get();

        arpDgramOutGate = gate("arpDgramOut");
        arpInGate = gate("arpIn");
        arpOutGate = gate("arpOut");
        transportInGateBaseId = gateBaseId("transportIn");
        queueOutGateBaseId = gateBaseId("queueOut");

        defaultTimeToLive = par("timeToLive");
        defaultMCTimeToLive = par("multicastTimeToLive");
        fragmentTimeoutTime = par("fragmentTimeout");
        forceBroadcast = par("forceBroadcast");
        useProxyARP = par("useProxyARP");

        curFragmentId = 0;
        lastCheckTime = 0;
        fragbuf.init(icmpAccess.get());

        numMulticast = numLocalDeliver = numDropped = numUnroutable = numForwarded = 0;

        // NetFilter:
        hooks.clear();
        queuedDatagramsForHooks.clear();

        WATCH(numMulticast);
        WATCH(numLocalDeliver);
        WATCH(numDropped);
        WATCH(numUnroutable);
        WATCH(numForwarded);
    }
    else if (stage == INITSTAGE_NETWORK_LAYER)
    {
        isUp = isNodeUp();
    }
}

void IPv4::updateDisplayString()
{
    char buf[80] = "";
    if (numForwarded>0) sprintf(buf+strlen(buf), "fwd:%d ", numForwarded);
    if (numLocalDeliver>0) sprintf(buf+strlen(buf), "up:%d ", numLocalDeliver);
    if (numMulticast>0) sprintf(buf+strlen(buf), "mcast:%d ", numMulticast);
    if (numDropped>0) sprintf(buf+strlen(buf), "DROP:%d ", numDropped);
    if (numUnroutable>0) sprintf(buf+strlen(buf), "UNROUTABLE:%d ", numUnroutable);
    getDisplayString().setTagArg("t", 0, buf);
}

void IPv4::handleMessage(cMessage *msg)
{
    if (msg->getKind() == IP_C_REGISTER_PROTOCOL) {
        IPRegisterProtocolCommand * command = check_and_cast<IPRegisterProtocolCommand *>(msg->getControlInfo());
        mapping.addProtocolMapping(command->getProtocol(), msg->getArrivalGate()->getIndex());
        delete msg;
    }
    else if (!msg->isSelfMessage() && msg->getArrivalGate()->isName("arpIn"))
        endService(PK(msg));
    else
        QueueBase::handleMessage(msg);
}

void IPv4::endService(cPacket *packet)
{
    if (!isUp) {
        EV << "IPv4 is down -- discarding message\n";
        delete packet;
        return;
    }
    if (packet->getArrivalGate()->isName("transportIn")) //TODO packet->getArrivalGate()->getBaseId() == transportInGateBaseId
    {
        handlePacketFromHL(packet);
    }
    else if (packet->getArrivalGate() == arpInGate)
    {
        handlePacketFromARP(packet);
    }
    else // from network
    {
        const InterfaceEntry *fromIE = getSourceInterfaceFrom(packet);
        if (dynamic_cast<ARPPacket *>(packet))
            handleIncomingARPPacket((ARPPacket *)packet, fromIE);
        else if (dynamic_cast<IPv4Datagram *>(packet))
            handleIncomingDatagram((IPv4Datagram *)packet, fromIE);
        else
            throw cRuntimeError(packet, "Unexpected packet type");
    }

    if (ev.isGUI())
        updateDisplayString();
}

const InterfaceEntry *IPv4::getSourceInterfaceFrom(cPacket *packet)
{
    cGate *g = packet->getArrivalGate();
    return g ? ift->getInterfaceByNetworkLayerGateIndex(g->getIndex()) : NULL;
}

void IPv4::handleIncomingDatagram(IPv4Datagram *datagram, const InterfaceEntry *fromIE)
{
    ASSERT(datagram);
    ASSERT(fromIE);

    //
    // "Prerouting"
    //

    // check for header biterror
    if (datagram->hasBitError())
    {
        // probability of bit error in header = size of header / size of total message
        // (ignore bit error if in payload)
        double relativeHeaderLength = datagram->getHeaderLength() / (double)datagram->getByteLength();
        if (dblrand() <= relativeHeaderLength)
        {
            EV << "bit error found, sending ICMP_PARAMETER_PROBLEM\n";
            icmpAccess.get()->sendErrorMessage(datagram, fromIE->getInterfaceId(), ICMP_PARAMETER_PROBLEM, 0);
            return;
        }
    }

    EV << "Received datagram `" << datagram->getName() << "' with dest=" << datagram->getDestAddress() << "\n";

    const InterfaceEntry *destIE = NULL;
    Address nextHop(IPv4Address::UNSPECIFIED_ADDRESS);
    if (datagramPreRoutingHook(datagram, fromIE, destIE, nextHop) == INetfilter::IHook::ACCEPT)
        preroutingFinish(datagram, fromIE, destIE, nextHop.toIPv4());
}

void IPv4::preroutingFinish(IPv4Datagram *datagram, const InterfaceEntry *fromIE, const InterfaceEntry *destIE, IPv4Address nextHopAddr)
{
    IPv4Address &destAddr = datagram->getDestAddress();

    // remove control info
    delete datagram->removeControlInfo();

    // route packet

    if (fromIE->isLoopback())
    {
        reassembleAndDeliver(datagram);
    }
    else if (destAddr.isMulticast())
    {
        // check for local delivery
        // Note: multicast routers will receive IGMP datagrams even if their interface is not joined to the group
        if (fromIE->ipv4Data()->isMemberOfMulticastGroup(destAddr) ||
                (rt->isMulticastForwardingEnabled() && datagram->getTransportProtocol() == IP_PROT_IGMP))
            reassembleAndDeliver(datagram->dup());
        else
            EV << "Skip local delivery of multicast datagram (input interface not in multicast group)\n";

        // don't forward if IP forwarding is off, or if dest address is link-scope
        if (!rt->isForwardingEnabled() || destAddr.isLinkLocalMulticast())
        {
            EV << "Skip forwarding of multicast datagram (packet is link-local or forwarding disabled)\n";
            delete datagram;
        }
        else if (datagram->getTimeToLive() == 0)
        {
            EV << "Skip forwarding of multicast datagram (TTL reached 0)\n";
            delete datagram;
        }
        else
            forwardMulticastPacket(datagram, fromIE);
    }
    else
    {
        const InterfaceEntry *broadcastIE = NULL;

        // check for local delivery; we must accept also packets coming from the interfaces that
        // do not yet have an IP address assigned. This happens during DHCP requests.
        if (rt->isLocalAddress(destAddr) || fromIE->ipv4Data()->getIPAddress().isUnspecified())
        {
            reassembleAndDeliver(datagram);
        }
        else if (destAddr.isLimitedBroadcastAddress() || (broadcastIE=rt->findInterfaceByLocalBroadcastAddress(destAddr)))
        {
            // broadcast datagram on the target subnet if we are a router
            if (broadcastIE && fromIE != broadcastIE && rt->isForwardingEnabled())
                fragmentPostRouting(datagram->dup(), broadcastIE, IPv4Address::ALLONES_ADDRESS);

            EV << "Broadcast received\n";
            reassembleAndDeliver(datagram);
        }
        else if (!rt->isForwardingEnabled())
        {
            EV << "forwarding off, dropping packet\n";
            numDropped++;
            delete datagram;
        }
        else
            routeUnicastPacket(datagram, fromIE, destIE, nextHopAddr);
    }
}

void IPv4::handleIncomingARPPacket(ARPPacket *packet, const InterfaceEntry *fromIE)
{
    // give it to the ARP module
    Ieee802Ctrl *ctrl = check_and_cast<Ieee802Ctrl*>(packet->getControlInfo());
    ctrl->setInterfaceId(fromIE->getInterfaceId());
    send(packet, arpOutGate);
}

void IPv4::handleIncomingICMP(ICMPMessage *packet)
{
    switch (packet->getType())
    {
        case ICMP_REDIRECT: // TODO implement redirect handling
        case ICMP_DESTINATION_UNREACHABLE:
        case ICMP_TIME_EXCEEDED:
        case ICMP_PARAMETER_PROBLEM: {
            // ICMP errors are delivered to the appropriate higher layer protocol
            IPv4Datagram *bogusPacket = check_and_cast<IPv4Datagram *>(packet->getEncapsulatedPacket());
            int protocol = bogusPacket->getTransportProtocol();
            int gateindex = mapping.getOutputGateForProtocol(protocol);
            send(packet, "transportOut", gateindex);
            break;
        }
        default: {
            // all others are delivered to ICMP: ICMP_ECHO_REQUEST, ICMP_ECHO_REPLY,
            // ICMP_TIMESTAMP_REQUEST, ICMP_TIMESTAMP_REPLY, etc.
            int gateindex = mapping.getOutputGateForProtocol(IP_PROT_ICMP);
            send(packet, "transportOut", gateindex);
            break;
        }
    }
}

void IPv4::handlePacketFromHL(cPacket *packet)
{
    // if no interface exists, do not send datagram
    if (ift->getNumInterfaces() == 0)
    {
        EV << "No interfaces exist, dropping packet\n";
        numDropped++;
        delete packet;
        return;
    }

    // encapsulate and send
    IPv4Datagram *datagram = dynamic_cast<IPv4Datagram *>(packet);
    IPv4ControlInfo *controlInfo = NULL;
    //FIXME dubious code, remove? how can the HL tell IP whether it wants tunneling or forwarding?? --Andras
    if (!datagram) // if HL sends an IPv4Datagram, route the packet
    {
        // encapsulate
        controlInfo = check_and_cast<IPv4ControlInfo*>(packet->removeControlInfo());
        datagram = encapsulate(packet, controlInfo);
    }

    // extract requested interface and next hop
    const InterfaceEntry *destIE = controlInfo ? const_cast<const InterfaceEntry *>(ift->getInterfaceById(controlInfo->getInterfaceId())) : NULL;

    if (controlInfo)
        datagram->setControlInfo(controlInfo);    //FIXME ne rakjuk bele a cntrInfot!!!!! de kell :( kulonben a hook queue-ban elveszik a multicastloop flag

    // TODO:
    Address nextHopAddr(IPv4Address::UNSPECIFIED_ADDRESS);
    if (datagramLocalOutHook(datagram, destIE, nextHopAddr) == INetfilter::IHook::ACCEPT)
        datagramLocalOut(datagram, destIE, nextHopAddr.toIPv4());
}

void IPv4::handlePacketFromARP(cPacket *packet)
{
    // send out packet on the appropriate interface
    Ieee802Ctrl *ctrl = check_and_cast<Ieee802Ctrl*>(packet->getControlInfo());
    InterfaceEntry *destIE = ift->getInterfaceById(ctrl->getInterfaceId());
    sendPacketToNIC(packet, destIE);
}

void IPv4::datagramLocalOut(IPv4Datagram* datagram, const InterfaceEntry* destIE, IPv4Address requestedNextHopAddress)
{
    IPv4ControlInfo *controlInfo = dynamic_cast<IPv4ControlInfo*>(datagram->removeControlInfo());
    bool multicastLoop = true;
    if (controlInfo != NULL)
    {
        multicastLoop = controlInfo->getMulticastLoop();
        delete controlInfo;
    }

    // send
    IPv4Address &destAddr = datagram->getDestAddress();

    EV << "Sending datagram `" << datagram->getName() << "' with dest=" << destAddr << "\n";

    if (datagram->getDestAddress().isMulticast())
    {
        destIE = determineOutgoingInterfaceForMulticastDatagram(datagram, destIE);

        // loop back a copy
        if (multicastLoop && (!destIE || !destIE->isLoopback()))
        {
            const InterfaceEntry *loopbackIF = ift->getFirstLoopbackInterface();
            if (loopbackIF)
                fragmentPostRouting(datagram->dup(), loopbackIF, destAddr);
        }

        if (destIE)
        {
            numMulticast++;
            fragmentPostRouting(datagram, destIE, destAddr);
        }
        else
        {
            EV << "No multicast interface, packet dropped\n";
            numUnroutable++;
            delete datagram;
        }
    }
    else // unicast and broadcast
    {
        // check for local delivery
        if (rt->isLocalAddress(destAddr))
        {
            EV << "local delivery\n";
            if (destIE && !destIE->isLoopback())
            {
                EV << "datagram destination address is local, ignoring destination interface specified in the control info\n";
                destIE = NULL;
            }
            if (!destIE)
                destIE = ift->getFirstLoopbackInterface();
            ASSERT(destIE);
            routeUnicastPacket(datagram, NULL, destIE, destAddr);
        }
        else if (destAddr.isLimitedBroadcastAddress() || rt->isLocalBroadcastAddress(destAddr))
            routeLocalBroadcastPacket(datagram, destIE);
        else
            routeUnicastPacket(datagram, NULL, destIE, requestedNextHopAddress);
    }
}

/* Choose the outgoing interface for the muticast datagram:
 *   1. use the interface specified by MULTICAST_IF socket option (received in the control info)
 *   2. lookup the destination address in the routing table
 *   3. if no route, choose the interface according to the source address
 *   4. or if the source address is unspecified, choose the first MULTICAST interface
 */
const InterfaceEntry *IPv4::determineOutgoingInterfaceForMulticastDatagram(IPv4Datagram *datagram, const InterfaceEntry *multicastIFOption)
{
    const InterfaceEntry *ie = NULL;
    if (multicastIFOption)
    {
        ie = multicastIFOption;
        EV << "multicast packet routed by socket option via output interface " << ie->getName() << "\n";
    }
    if (!ie)
    {
        IPv4Route *route = rt->findBestMatchingRoute(datagram->getDestAddress());
        if (route)
            ie = route->getInterface();
        if (ie)
            EV << "multicast packet routed by routing table via output interface " << ie->getName() << "\n";
    }
    if (!ie)
    {
        ie = rt->getInterfaceByAddress(datagram->getSrcAddress());
        if (ie)
            EV << "multicast packet routed by source address via output interface " << ie->getName() << "\n";
    }
    if (!ie)
    {
        ie = ift->getFirstMulticastInterface();
        if (ie)
            EV << "multicast packet routed via the first multicast interface " << ie->getName() << "\n";
    }
    return ie;
}


void IPv4::routeUnicastPacket(IPv4Datagram *datagram, const InterfaceEntry *fromIE, const InterfaceEntry *destIE, IPv4Address requestedNextHopAddress)
{
    IPv4Address destAddr = datagram->getDestAddress();

    EV << "Routing datagram `" << datagram->getName() << "' with dest=" << destAddr << ": ";

    IPv4Address nextHopAddr;
    // if output port was explicitly requested, use that, otherwise use IPv4 routing
    if (destIE)
    {
        EV << "using manually specified output interface " << destIE->getName() << "\n";
        // and nextHopAddr remains unspecified
        if (!requestedNextHopAddress.isUnspecified())
            nextHopAddr = requestedNextHopAddress;
         // special case ICMP reply
        else if (destIE->isBroadcast())
        {
            // if the interface is broadcast we must search the next hop
            const IPv4Route *re = rt->findBestMatchingRoute(destAddr);
            if (re && re->getInterface() == destIE)
                nextHopAddr = re->getGateway();
        }
    }
    else
    {
        // use IPv4 routing (lookup in routing table)
        const IPv4Route *re = rt->findBestMatchingRoute(destAddr);
        if (re)
        {
            destIE = re->getInterface();
            nextHopAddr = re->getGateway();
        }
    }

    if (!destIE) // no route found
    {
<<<<<<< HEAD
        EV << "unroutable, sending ICMP_DESTINATION_UNREACHABLE\n";
        numUnroutable++;
        icmpAccess.get()->sendErrorMessage(datagram, ICMP_DESTINATION_UNREACHABLE, 0);
=======
#ifdef WITH_MANET
            if (manetRouting)
               sendNoRouteMessageToManet(datagram);
            else
            {
#endif
                EV << "unroutable, sending ICMP_DESTINATION_UNREACHABLE\n";
                numUnroutable++;
                icmpAccess.get()->sendErrorMessage(datagram, -1 /*TODO*/, ICMP_DESTINATION_UNREACHABLE, 0);
#ifdef WITH_MANET
            }
#endif
>>>>>>> 2123fed0
    }
    else // fragment and send
    {
        Address nextHop(nextHopAddr);
        if (fromIE != NULL)
        {
            if (datagramForwardHook(datagram, fromIE, destIE, nextHop) != INetfilter::IHook::ACCEPT)
                return;
            nextHopAddr = nextHop.toIPv4();
        }

        routeUnicastPacketFinish(datagram, fromIE, destIE, nextHopAddr);
    }
}

void IPv4::routeUnicastPacketFinish(IPv4Datagram *datagram, const InterfaceEntry *fromIE, const InterfaceEntry *destIE, IPv4Address nextHopAddr)
{
    EV << "output interface is " << destIE->getName() << ", next-hop address: " << nextHopAddr << "\n";
    numForwarded++;
    fragmentPostRouting(datagram, destIE, nextHopAddr);
}

void IPv4::routeLocalBroadcastPacket(IPv4Datagram *datagram, const InterfaceEntry *destIE)
{
    // The destination address is 255.255.255.255 or local subnet broadcast address.
    // We always use 255.255.255.255 as nextHopAddress, because it is recognized by ARP,
    // and mapped to the broadcast MAC address.
    if (destIE!=NULL)
    {
        fragmentPostRouting(datagram, destIE, IPv4Address::ALLONES_ADDRESS);
    }
    else if (forceBroadcast)
    {
        // forward to each interface including loopback
        for (int i = 0; i<ift->getNumInterfaces(); i++)
        {
            const InterfaceEntry *ie = ift->getInterface(i);
            fragmentPostRouting(datagram->dup(), ie, IPv4Address::ALLONES_ADDRESS);
        }
        delete datagram;
    }
    else
    {
        numDropped++;
        delete datagram;
    }
}

const InterfaceEntry *IPv4::getShortestPathInterfaceToSource(IPv4Datagram *datagram)
{
    return rt->getInterfaceForDestAddr(datagram->getSrcAddress());
}

void IPv4::forwardMulticastPacket(IPv4Datagram *datagram, const InterfaceEntry *fromIE)
{
    ASSERT(fromIE);
    const IPv4Address &srcAddr = datagram->getSrcAddress();
    const IPv4Address &destAddr = datagram->getDestAddress();
    ASSERT(destAddr.isMulticast());
    ASSERT(!destAddr.isLinkLocalMulticast());

    EV << "Forwarding multicast datagram `" << datagram->getName() << "' with dest=" << destAddr << "\n";

    numMulticast++;

    const IPv4MulticastRoute *route = rt->findBestMatchingMulticastRoute(srcAddr, destAddr);
    if (!route)
    {
        EV << "Multicast route does not exist, try to add.\n";
        emit(NF_IPv4_NEW_MULTICAST, datagram);

        // read new record
        route = rt->findBestMatchingMulticastRoute(srcAddr, destAddr);

        if (!route)
        {
            EV << "No route, packet dropped.\n";
            numUnroutable++;
            delete datagram;
            return;
        }
    }

    if (route->getInInterface() && fromIE != route->getInInterface()->getInterface())
    {
        EV << "Did not arrive on input interface, packet dropped.\n";
        emit(NF_IPv4_DATA_ON_NONRPF, datagram);
        numDropped++;
        delete datagram;
    }
    // backward compatible: no parent means shortest path interface to source (RPB routing)
    else if (!route->getInInterface() && fromIE != getShortestPathInterfaceToSource(datagram))
    {
        EV << "Did not arrive on shortest path, packet dropped.\n";
        numDropped++;
        delete datagram;
    }
    else
    {
        emit(NF_IPv4_DATA_ON_RPF, datagram); // forwarding hook

        numForwarded++;
        // copy original datagram for multiple destinations
        for (unsigned int i=0; i<route->getNumOutInterfaces(); i++)
        {
            IPv4MulticastRoute::OutInterface *outInterface = route->getOutInterface(i);
            const InterfaceEntry *destIE = outInterface->getInterface();
            if (destIE != fromIE && outInterface->isEnabled())
            {
                int ttlThreshold = destIE->ipv4Data()->getMulticastTtlThreshold();
                if (datagram->getTimeToLive() <= ttlThreshold)
                    EV << "Not forwarding to " << destIE->getName() << " (ttl treshold reached)\n";
                else if (outInterface->isLeaf() && !destIE->ipv4Data()->hasMulticastListener(destAddr))
                    EV << "Not forwarding to " << destIE->getName() << " (no listeners)\n";
                else
                {
                    EV << "Forwarding to " << destIE->getName() << "\n";
                    fragmentPostRouting(datagram->dup(), destIE, destAddr);
                }
            }
        }

        emit(NF_IPv4_MDATA_REGISTER, datagram); // postRouting hook

        // only copies sent, delete original datagram
        delete datagram;
    }
}

void IPv4::reassembleAndDeliver(IPv4Datagram *datagram)
{
    EV << "Local delivery\n";

    if (datagram->getSrcAddress().isUnspecified())
        EV << "Received datagram '" << datagram->getName() << "' without source address filled in\n";

    // reassemble the packet (if fragmented)
    if (datagram->getFragmentOffset()!=0 || datagram->getMoreFragments())
    {
        EV << "Datagram fragment: offset=" << datagram->getFragmentOffset()
           << ", MORE=" << (datagram->getMoreFragments() ? "true" : "false") << ".\n";

        // erase timed out fragments in fragmentation buffer; check every 10 seconds max
        if (simTime() >= lastCheckTime + 10)
        {
            lastCheckTime = simTime();
            fragbuf.purgeStaleFragments(simTime()-fragmentTimeoutTime);
        }

        datagram = fragbuf.addFragment(datagram, simTime());
        if (!datagram)
        {
            EV << "No complete datagram yet.\n";
            return;
        }
        EV << "This fragment completes the datagram.\n";
    }

    if (datagramLocalInHook(datagram, getSourceInterfaceFrom(datagram)) != INetfilter::IHook::ACCEPT)
{
        return;
    }

    reassembleAndDeliverFinish(datagram);
}

void IPv4::reassembleAndDeliverFinish(IPv4Datagram *datagram)
{
    // decapsulate and send on appropriate output gate
    int protocol = datagram->getTransportProtocol();

    if (protocol==IP_PROT_ICMP)
    {
        // incoming ICMP packets are handled specially
        handleIncomingICMP(check_and_cast<ICMPMessage *>(decapsulate(datagram)));
        numLocalDeliver++;
    }
    else if (protocol==IP_PROT_IP)
    {
        // tunnelled IP packets are handled separately
        send(decapsulate(datagram), "preRoutingOut");  //FIXME There is no "preRoutingOut" gate in the IPv4 module.
    }
    else
    {
        int gateindex = mapping.findOutputGateForProtocol(protocol);
        // check if the transportOut port are connected, otherwise discard the packet
        if (gateindex >= 0)
        {
<<<<<<< HEAD
            cGate* outGate = gate("transportOut", gateindex);
            if (outGate->isPathOK())
            {
                send(decapsulate(datagram), outGate);
                numLocalDeliver++;
                return;
            }
=======
            send(decapsulate(datagram), "transportOut", gateindex);
            numLocalDeliver++;
        }
        else
        {
            EV_WARN << "Transport protocol not connected, discarding packet" << endl;
            int inputInterfaceId = getSourceInterfaceFrom(datagram)->getInterfaceId();
            icmpAccess.get()->sendErrorMessage(datagram, inputInterfaceId, ICMP_DESTINATION_UNREACHABLE, ICMP_DU_PROTOCOL_UNREACHABLE);
>>>>>>> 2123fed0
        }

        EV << "L3 Protocol not connected. discarding packet" << endl;
        icmpAccess.get()->sendErrorMessage(datagram, ICMP_DESTINATION_UNREACHABLE, ICMP_DU_PROTOCOL_UNREACHABLE);
    }
}

cPacket *IPv4::decapsulate(IPv4Datagram *datagram)
{
    // decapsulate transport packet
    const InterfaceEntry *fromIE = getSourceInterfaceFrom(datagram);
    cPacket *packet = datagram->decapsulate();

    // create and fill in control info
    IPv4ControlInfo *controlInfo = new IPv4ControlInfo();
    controlInfo->setProtocol(datagram->getTransportProtocol());
    controlInfo->setSrcAddr(datagram->getSrcAddress());
    controlInfo->setDestAddr(datagram->getDestAddress());
    controlInfo->setTypeOfService(datagram->getTypeOfService());
    controlInfo->setInterfaceId(fromIE ? fromIE->getInterfaceId() : -1);
    controlInfo->setTimeToLive(datagram->getTimeToLive());

    // original IPv4 datagram might be needed in upper layers to send back ICMP error message
    controlInfo->setOrigDatagram(datagram);

    // attach control info
    packet->setControlInfo(controlInfo);

    return packet;
}

void IPv4::fragmentPostRouting(IPv4Datagram *datagram, const InterfaceEntry *ie, IPv4Address nextHopAddr)
{
    Address nextHop(nextHopAddr);
    if (datagramPostRoutingHook(datagram, getSourceInterfaceFrom(datagram), ie, nextHop) == INetfilter::IHook::ACCEPT)
        fragmentAndSend(datagram, ie, nextHop.toIPv4());
}

void IPv4::fragmentAndSend(IPv4Datagram *datagram, const InterfaceEntry *ie, IPv4Address nextHopAddr)
{
    // fill in source address
    if (datagram->getSrcAddress().isUnspecified())
        datagram->setSrcAddress(ie->ipv4Data()->getIPAddress());

    // hop counter decrement; but not if it will be locally delivered
    if (!ie->isLoopback())
        datagram->setTimeToLive(datagram->getTimeToLive()-1);

    // hop counter check
    if (datagram->getTimeToLive() < 0)
    {
        // drop datagram, destruction responsibility in ICMP
        EV << "datagram TTL reached zero, sending ICMP_TIME_EXCEEDED\n";
        icmpAccess.get()->sendErrorMessage(datagram, -1 /*TODO*/, ICMP_TIME_EXCEEDED, 0);
        numDropped++;
        return;
    }

    int mtu = ie->getMTU();

    // send datagram straight out if it doesn't require fragmentation (note: mtu==0 means infinite mtu)
    if (mtu == 0 || datagram->getByteLength() <= mtu)
    {
        sendDatagramToOutput(datagram, ie, nextHopAddr);
        return;
    }

    // if "don't fragment" bit is set, throw datagram away and send ICMP error message
    if (datagram->getDontFragment())
    {
        EV << "datagram larger than MTU and don't fragment bit set, sending ICMP_DESTINATION_UNREACHABLE\n";
        icmpAccess.get()->sendErrorMessage(datagram, -1 /*TODO*/, ICMP_DESTINATION_UNREACHABLE,
                                                     ICMP_FRAGMENTATION_ERROR_CODE);
        numDropped++;
        return;
    }

    // FIXME some IP options should not be copied into each fragment, check their COPY bit
    int headerLength = datagram->getHeaderLength();
    int payloadLength = datagram->getByteLength() - headerLength;
    int fragmentLength = ((mtu - headerLength) / 8) * 8; // payload only (without header)
    int offsetBase = datagram->getFragmentOffset();
    if (fragmentLength <= 0)
        throw cRuntimeError("Cannot fragment datagram: MTU=%d too small for header size (%d bytes)", mtu, headerLength); // exception and not ICMP because this is likely a simulation configuration error, not something one wants to simulate

    int noOfFragments = (payloadLength + fragmentLength - 1) / fragmentLength;
    EV << "Breaking datagram into " << noOfFragments << " fragments\n";

    // create and send fragments
    std::string fragMsgName = datagram->getName();
    fragMsgName += "-frag";

    for (int offset=0; offset < payloadLength; offset+=fragmentLength)
    {
        bool lastFragment = (offset+fragmentLength >= payloadLength);
        // length equal to fragmentLength, except for last fragment;
        int thisFragmentLength = lastFragment ? payloadLength - offset : fragmentLength;

        // FIXME is it ok that full encapsulated packet travels in every datagram fragment?
        // should better travel in the last fragment only. Cf. with reassembly code!
        IPv4Datagram *fragment = (IPv4Datagram *) datagram->dup();
        fragment->setName(fragMsgName.c_str());

        // "more fragments" bit is unchanged in the last fragment, otherwise true
        if (!lastFragment)
            fragment->setMoreFragments(true);

        fragment->setByteLength(headerLength + thisFragmentLength);
        fragment->setFragmentOffset(offsetBase + offset);

        sendDatagramToOutput(fragment, ie, nextHopAddr);
    }

    delete datagram;
}

IPv4Datagram *IPv4::encapsulate(cPacket *transportPacket, IPv4ControlInfo *controlInfo)
{
    IPv4Datagram *datagram = createIPv4Datagram(transportPacket->getName());
    datagram->setByteLength(IP_HEADER_BYTES);
    datagram->encapsulate(transportPacket);

    // set source and destination address
    IPv4Address dest = controlInfo->getDestAddr();
    datagram->setDestAddress(dest);

    IPv4Address src = controlInfo->getSrcAddr();

    // when source address was given, use it; otherwise it'll get the address
    // of the outgoing interface after routing
    if (!src.isUnspecified())
    {
        // if interface parameter does not match existing interface, do not send datagram
        if (rt->getInterfaceByAddress(src)==NULL)
            throw cRuntimeError("Wrong source address %s in (%s)%s: no interface with such address",
                      src.str().c_str(), transportPacket->getClassName(), transportPacket->getFullName());

        datagram->setSrcAddress(src);
    }

    // set other fields
    datagram->setTypeOfService(controlInfo->getTypeOfService());

    datagram->setIdentification(curFragmentId++);
    datagram->setMoreFragments(false);
    datagram->setDontFragment(controlInfo->getDontFragment());
    datagram->setFragmentOffset(0);

    short ttl;
    if (controlInfo->getTimeToLive() > 0)
        ttl = controlInfo->getTimeToLive();
    else if (datagram->getDestAddress().isLinkLocalMulticast())
        ttl = 1;
    else if (datagram->getDestAddress().isMulticast())
        ttl = defaultMCTimeToLive;
    else
        ttl = defaultTimeToLive;
    datagram->setTimeToLive(ttl);
    datagram->setTransportProtocol(controlInfo->getProtocol());

    // setting IPv4 options is currently not supported

    return datagram;
}

IPv4Datagram *IPv4::createIPv4Datagram(const char *name)
{
    return new IPv4Datagram(name);
}

void IPv4::sendDatagramToOutput(IPv4Datagram *datagram, const InterfaceEntry *ie, IPv4Address nextHopAddr)
{
    {
        bool isIeee802Lan = ie->isBroadcast() && !ie->getMacAddress().isUnspecified(); // we only need/can do ARP on IEEE 802 LANs
        if (!isIeee802Lan) {
            sendPacketToNIC(datagram, ie);
        }
        else {
            if (nextHopAddr.isUnspecified()) {
                if (useProxyARP) {
                    nextHopAddr = datagram->getDestAddress();
                    EV << "no next-hop address, using destination address " << nextHopAddr << " (proxy ARP)\n";
                }
                else {
                    throw cRuntimeError(datagram, "Cannot send datagram on broadcast interface: no next-hop address and Proxy ARP is disabled");
                }
            }

            MACAddress nextHopMacAddr = resolveNextHopMacAddress(datagram, nextHopAddr, ie);

            if (nextHopMacAddr.isUnspecified()) {
                IPv4RoutingDecision *routingDecision = new IPv4RoutingDecision();
                routingDecision->setInterfaceId(ie->getInterfaceId());
                routingDecision->setNextHopAddr(nextHopAddr);
                datagram->setControlInfo(routingDecision);

                send(datagram, arpDgramOutGate);  // send to ARP for resolution
            }
            else {
                sendPacketToIeee802NIC(datagram, ie, nextHopMacAddr, ETHERTYPE_IPv4);
            }
        }
    }
}

MACAddress IPv4::resolveNextHopMacAddress(cPacket *packet, IPv4Address nextHopAddr, const InterfaceEntry *destIE)
{
    if (nextHopAddr.isLimitedBroadcastAddress() || nextHopAddr == destIE->ipv4Data()->getNetworkBroadcastAddress())
    {
        EV << "destination address is broadcast, sending packet to broadcast MAC address\n";
        return MACAddress::BROADCAST_ADDRESS;
    }

    if (nextHopAddr.isMulticast())
    {
        MACAddress macAddr = MACAddress::makeMulticastAddress(nextHopAddr);
        EV << "destination address is multicast, sending packet to MAC address " << macAddr << "\n";
        return macAddr;
    }

    return arp->getDirectAddressResolution(nextHopAddr);
}

void IPv4::sendPacketToIeee802NIC(cPacket *packet, const InterfaceEntry *ie, const MACAddress& macAddress, int etherType)
{
    // remove old control info
    delete packet->removeControlInfo();

    // add control info with MAC address
    Ieee802Ctrl *controlInfo = new Ieee802Ctrl();
    controlInfo->setDest(macAddress);
    controlInfo->setEtherType(etherType);
    packet->setControlInfo(controlInfo);

    sendPacketToNIC(packet, ie);
}

void IPv4::sendPacketToNIC(cPacket *packet, const InterfaceEntry *ie)
{
    EV << "Sending out packet to interface " << ie->getName() << endl;
    send(packet, queueOutGateBaseId + ie->getNetworkLayerGateIndex());
}

// NetFilter:

void IPv4::registerHook(int priority, INetfilter::IHook* hook)
{
    Enter_Method("registerHook()");
    hooks.insert(std::pair<int, INetfilter::IHook*>(priority, hook));
}

void IPv4::unregisterHook(int priority, INetfilter::IHook* hook)
{
    Enter_Method("unregisterHook()");
    for (HookList::iterator iter = hooks.begin(); iter != hooks.end(); iter++) {
        if ((iter->first == priority) && (iter->second == hook)) {
            hooks.erase(iter);
            return;
        }
    }
}

void IPv4::dropQueuedDatagram(const INetworkDatagram* datagram)
{
    Enter_Method("dropQueuedDatagram()");
    for (DatagramQueueForHooks::iterator iter = queuedDatagramsForHooks.begin(); iter != queuedDatagramsForHooks.end(); iter++) {
        if (iter->datagram == datagram) {
            delete datagram;
            queuedDatagramsForHooks.erase(iter);
            return;
        }
    }
}

void IPv4::reinjectQueuedDatagram(const INetworkDatagram* datagram)
{
    Enter_Method("reinjectDatagram()");
    for (DatagramQueueForHooks::iterator iter = queuedDatagramsForHooks.begin(); iter != queuedDatagramsForHooks.end(); iter++) {
        if (iter->datagram == datagram) {
            IPv4Datagram* datagram = iter->datagram;
            take(datagram);
            switch (iter->hookType) {
                case INetfilter::IHook::LOCALOUT:
                    datagramLocalOut(datagram, iter->outIE, iter->nextHopAddr);
                    break;
                case INetfilter::IHook::PREROUTING:
                    preroutingFinish(datagram, iter->inIE, iter->outIE, iter->nextHopAddr);
                    break;
                case INetfilter::IHook::POSTROUTING:
                    fragmentAndSend(datagram, iter->outIE, iter->nextHopAddr);
                    break;
                case INetfilter::IHook::LOCALIN:
                    reassembleAndDeliverFinish(datagram);
                    break;
                case INetfilter::IHook::FORWARD:
                    routeUnicastPacketFinish(datagram, iter->inIE, iter->outIE, iter->nextHopAddr);
                    break;
                default:
                    throw cRuntimeError("Unknown hook ID: %d", (int)(iter->hookType));
                    break;
            }
            queuedDatagramsForHooks.erase(iter);
            return;
        }
    }
}

INetfilter::IHook::Result IPv4::datagramPreRoutingHook(INetworkDatagram* datagram, const InterfaceEntry* inIE, const InterfaceEntry*& outIE, Address& nextHopAddr)
{
    for (HookList::iterator iter = hooks.begin(); iter != hooks.end(); iter++) {
        IHook::Result r = iter->second->datagramPreRoutingHook(datagram, inIE, outIE, nextHopAddr);
        switch(r)
        {
            case INetfilter::IHook::ACCEPT: break;   // continue iteration
            case INetfilter::IHook::DROP:   delete datagram; return r;
            case INetfilter::IHook::QUEUE:  queuedDatagramsForHooks.push_back(QueuedDatagramForHook(dynamic_cast<IPv4Datagram *>(datagram), inIE, outIE, nextHopAddr.toIPv4(), INetfilter::IHook::PREROUTING)); return r;
            case INetfilter::IHook::STOLEN: return r;
            default: throw cRuntimeError("Unknown Hook::Result value: %d", (int)r);
        }
    }
    return INetfilter::IHook::ACCEPT;
}

INetfilter::IHook::Result IPv4::datagramForwardHook(INetworkDatagram* datagram, const InterfaceEntry* inIE, const InterfaceEntry*& outIE, Address& nextHopAddr)
{
    for (HookList::iterator iter = hooks.begin(); iter != hooks.end(); iter++) {
        IHook::Result r = iter->second->datagramForwardHook(datagram, inIE, outIE, nextHopAddr);
        switch(r)
        {
            case INetfilter::IHook::ACCEPT: break;   // continue iteration
            case INetfilter::IHook::DROP:   delete datagram; return r;
            case INetfilter::IHook::QUEUE:  queuedDatagramsForHooks.push_back(QueuedDatagramForHook(dynamic_cast<IPv4Datagram *>(datagram), inIE, outIE, nextHopAddr.toIPv4(), INetfilter::IHook::FORWARD)); return r;
            case INetfilter::IHook::STOLEN: return r;
            default: throw cRuntimeError("Unknown Hook::Result value: %d", (int)r);
        }
    }
    return INetfilter::IHook::ACCEPT;
}

INetfilter::IHook::Result IPv4::datagramPostRoutingHook(INetworkDatagram* datagram, const InterfaceEntry* inIE, const InterfaceEntry*& outIE, Address& nextHopAddr)
{
    for (HookList::iterator iter = hooks.begin(); iter != hooks.end(); iter++) {
        IHook::Result r = iter->second->datagramPostRoutingHook(datagram, inIE, outIE, nextHopAddr);
        switch(r)
        {
            case INetfilter::IHook::ACCEPT: break;   // continue iteration
            case INetfilter::IHook::DROP:   delete datagram; return r;
            case INetfilter::IHook::QUEUE:  queuedDatagramsForHooks.push_back(QueuedDatagramForHook(dynamic_cast<IPv4Datagram *>(datagram), inIE, outIE, nextHopAddr.toIPv4(), INetfilter::IHook::POSTROUTING)); return r;
            case INetfilter::IHook::STOLEN: return r;
            default: throw cRuntimeError("Unknown Hook::Result value: %d", (int)r);
        }
    }
    return INetfilter::IHook::ACCEPT;
}

bool IPv4::handleOperationStage(LifecycleOperation *operation, int stage, IDoneCallback *doneCallback)
{
    Enter_Method_Silent();
    if (dynamic_cast<NodeStartOperation *>(operation)) {
        if (stage == NodeStartOperation::STAGE_NETWORK_LAYER)
            start();
    }
    else if (dynamic_cast<NodeShutdownOperation *>(operation)) {
        if (stage == NodeShutdownOperation::STAGE_NETWORK_LAYER)
            stop();
    }
    else if (dynamic_cast<NodeCrashOperation *>(operation)) {
        if (stage == NodeCrashOperation::STAGE_CRASH)
            stop();
    }
    return true;
}

void IPv4::start()
{
    ASSERT(queue.isEmpty());
    isUp = true;
}

void IPv4::stop()
{
    isUp = false;
    flush();
}

void IPv4::flush()
{
    delete cancelService();
    queue.clear();
}

bool IPv4::isNodeUp()
{
    NodeStatus *nodeStatus = dynamic_cast<NodeStatus *>(findContainingNode(this)->getSubmodule("status"));
    return !nodeStatus || nodeStatus->getState() == NodeStatus::UP;
}

INetfilter::IHook::Result IPv4::datagramLocalInHook(INetworkDatagram* datagram, const InterfaceEntry* inIE)
{
    for (HookList::iterator iter = hooks.begin(); iter != hooks.end(); iter++) {
        IHook::Result r = iter->second->datagramLocalInHook(datagram, inIE);
        switch(r)
        {
            case INetfilter::IHook::ACCEPT: break;   // continue iteration
            case INetfilter::IHook::DROP:   delete datagram; return r;
            case INetfilter::IHook::QUEUE:  queuedDatagramsForHooks.push_back(QueuedDatagramForHook(dynamic_cast<IPv4Datagram *>(datagram), inIE, NULL, IPv4Address::UNSPECIFIED_ADDRESS, INetfilter::IHook::LOCALIN)); return r;
            case INetfilter::IHook::STOLEN: return r;
            default: throw cRuntimeError("Unknown Hook::Result value: %d", (int)r);
        }
    }
    return INetfilter::IHook::ACCEPT;
}

INetfilter::IHook::Result IPv4::datagramLocalOutHook(INetworkDatagram* datagram, const InterfaceEntry*& outIE, Address& nextHopAddr)
{
    for (HookList::iterator iter = hooks.begin(); iter != hooks.end(); iter++) {
        IHook::Result r = iter->second->datagramLocalOutHook(datagram, outIE, nextHopAddr);
        switch(r)
        {
            case INetfilter::IHook::ACCEPT: break;   // continue iteration
            case INetfilter::IHook::DROP:   delete datagram; return r;
            case INetfilter::IHook::QUEUE:  queuedDatagramsForHooks.push_back(QueuedDatagramForHook(dynamic_cast<IPv4Datagram *>(datagram), NULL, outIE, nextHopAddr.toIPv4(), INetfilter::IHook::LOCALOUT)); return r;
            case INetfilter::IHook::STOLEN: return r;
            default: throw cRuntimeError("Unknown Hook::Result value: %d", (int)r);
        }
    }
    return INetfilter::IHook::ACCEPT;
}

void IPv4::sendOnTransPortOutGateByProtocolId(cPacket *packet, int protocolId)
{
    int gateindex = mapping.getOutputGateForProtocol(protocolId);
    cGate* outGate = gate("transportOut", gateindex);
    send(packet, outGate);
}
<|MERGE_RESOLUTION|>--- conflicted
+++ resolved
@@ -455,24 +455,9 @@
 
     if (!destIE) // no route found
     {
-<<<<<<< HEAD
         EV << "unroutable, sending ICMP_DESTINATION_UNREACHABLE\n";
         numUnroutable++;
-        icmpAccess.get()->sendErrorMessage(datagram, ICMP_DESTINATION_UNREACHABLE, 0);
-=======
-#ifdef WITH_MANET
-            if (manetRouting)
-               sendNoRouteMessageToManet(datagram);
-            else
-            {
-#endif
-                EV << "unroutable, sending ICMP_DESTINATION_UNREACHABLE\n";
-                numUnroutable++;
-                icmpAccess.get()->sendErrorMessage(datagram, -1 /*TODO*/, ICMP_DESTINATION_UNREACHABLE, 0);
-#ifdef WITH_MANET
-            }
-#endif
->>>>>>> 2123fed0
+        icmpAccess.get()->sendErrorMessage(datagram, fromIE ? fromIE->getInterfaceId() : -1, ICMP_DESTINATION_UNREACHABLE, 0);
     }
     else // fragment and send
     {
@@ -661,7 +646,6 @@
         // check if the transportOut port are connected, otherwise discard the packet
         if (gateindex >= 0)
         {
-<<<<<<< HEAD
             cGate* outGate = gate("transportOut", gateindex);
             if (outGate->isPathOK())
             {
@@ -669,20 +653,11 @@
                 numLocalDeliver++;
                 return;
             }
-=======
-            send(decapsulate(datagram), "transportOut", gateindex);
-            numLocalDeliver++;
-        }
-        else
-        {
-            EV_WARN << "Transport protocol not connected, discarding packet" << endl;
-            int inputInterfaceId = getSourceInterfaceFrom(datagram)->getInterfaceId();
-            icmpAccess.get()->sendErrorMessage(datagram, inputInterfaceId, ICMP_DESTINATION_UNREACHABLE, ICMP_DU_PROTOCOL_UNREACHABLE);
->>>>>>> 2123fed0
         }
 
         EV << "L3 Protocol not connected. discarding packet" << endl;
-        icmpAccess.get()->sendErrorMessage(datagram, ICMP_DESTINATION_UNREACHABLE, ICMP_DU_PROTOCOL_UNREACHABLE);
+        int inputInterfaceId = getSourceInterfaceFrom(datagram)->getInterfaceId();
+        icmpAccess.get()->sendErrorMessage(datagram, inputInterfaceId, ICMP_DESTINATION_UNREACHABLE, ICMP_DU_PROTOCOL_UNREACHABLE);
     }
 }
 
