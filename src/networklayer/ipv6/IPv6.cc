--- conflicted
+++ resolved
@@ -20,17 +20,8 @@
 #include "INETDefs.h"
 
 #include "IPv6.h"
-<<<<<<< HEAD
+
 #include "IPSocket.h"
-=======
-
-#include "IPSocket.h"
-
-#include "InterfaceTableAccess.h"
-#include "RoutingTable6Access.h"
-#include "ICMPv6Access.h"
-#include "IPv6NeighbourDiscoveryAccess.h"
->>>>>>> d31230ae
 
 #include "IPv6ControlInfo.h"
 #include "IPv6NDMessage_m.h"
@@ -61,19 +52,11 @@
     {
         QueueBase::initialize();
 
-<<<<<<< HEAD
         ift = getModuleFromPar<IInterfaceTable>(par("interfaceTableModule"), this);
         rt = getModuleFromPar<IPv6RoutingTable>(par("routingTableModule"), this);
         nd = getModuleFromPar<IPv6NeighbourDiscovery>(par("ipv6NeighbourDiscoveryModule"), this);
         icmp = getModuleFromPar<ICMPv6>(par("icmpv6Module"), this);
         tunneling = getModuleFromPar<IPv6Tunneling>(par("ipv6TunnelingModule"), this);
-=======
-        ift = InterfaceTableAccess().get();
-        rt = RoutingTable6Access().get();
-        nd = IPv6NeighbourDiscoveryAccess().get();
-        icmp = ICMPv6Access().get();
-        tunneling = IPv6TunnelingAccess().get();
->>>>>>> d31230ae
 
         curFragmentId = 0;
         lastCheckTime = SIMTIME_ZERO;
@@ -114,14 +97,8 @@
 
 void IPv6::handleMessage(cMessage *msg)
 {
-<<<<<<< HEAD
     if (dynamic_cast<RegisterTransportProtocolCommand*>(msg)) {
         RegisterTransportProtocolCommand * command = check_and_cast<RegisterTransportProtocolCommand *>(msg);
-=======
-    if (msg->getKind() == IP_C_REGISTER_PROTOCOL)
-    {
-        IPRegisterProtocolCommand * command = check_and_cast<IPRegisterProtocolCommand *>(msg->removeControlInfo());
->>>>>>> d31230ae
         mapping.addProtocolMapping(command->getProtocol(), msg->getArrivalGate()->getIndex());
         delete msg;
     }
@@ -286,12 +263,8 @@
         routeMulticastPacket(datagram, destIE, NULL, true);
 }
 
-<<<<<<< HEAD
 //FIXME should use parameters!!!
 void IPv6::routePacket(IPv6Datagram *datagram, const InterfaceEntry *destIE___, IPv6Address requestedNextHopAddress___, bool fromHL)
-=======
-void IPv6::routePacket(IPv6Datagram *datagram, const InterfaceEntry *destIE, bool fromHL)
->>>>>>> d31230ae
 {
     // TBD add option handling code here
     IPv6Address destAddress = datagram->getDestAddress();
@@ -398,11 +371,7 @@
          if (datagram->getSrcAddress() == ie->ipv6Data()->getMNHomeAddress()
                  && !ie->ipv6Data()->getGlobalAddress(IPv6InterfaceData::CoA).isUnspecified())
          {
-<<<<<<< HEAD
              EV_INFO << "Using HoA instead of CoA... dropping datagram" << endl;
-=======
-             EV << "Using HoA instead of CoA... dropping datagram" << endl;
->>>>>>> d31230ae
              delete datagram;
              numDropped++;
              return;
@@ -643,11 +612,7 @@
             cGate* outGate = gate("transportOut", gateindex);
             if (outGate->isPathOK())
             {
-<<<<<<< HEAD
                 EV_INFO << "Protocol " << protocol << ", passing up on gate " << gateindex << "\n";
-=======
-                EV << "Protocol " << protocol << ", passing up on gate " << gateindex << "\n";
->>>>>>> d31230ae
                 //TODO: Indication of forward progress
                 send(packet, outGate);
                 return;
@@ -655,11 +620,7 @@
         }
 
         // TODO send ICMP Destination Unreacheable error
-<<<<<<< HEAD
         EV_INFO << "Transport layer gate not connected - dropping packet!\n";
-=======
-        EV << "Transport layer gate not connected - dropping packet!\n";
->>>>>>> d31230ae
         IPv6ControlInfo *ctrlInfo = check_and_cast<IPv6ControlInfo*>(packet->removeControlInfo());
         icmp->sendErrorMessage(packet, ctrlInfo, ICMPv6_PARAMETER_PROBLEM, UNRECOGNIZED_NEXT_HDR_TYPE);
     }
