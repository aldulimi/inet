--- conflicted
+++ resolved
@@ -1,65 +1,11 @@
 #!/bin/bash
 # workingdir,                        args,                                          simtimelimit,    fingerprint
-<<<<<<< HEAD
-/examples/adhoc/hostautoconf/,       -f omnetpp.ini -c General -r 0,                100s,            3dfa-71bc/tplx
-/examples/adhoc/idealwireless/,      -f omnetpp.ini -c Ping1 -r 0,                  100s,            63da-89e1/tplx
-# /examples/adhoc/idealwireless/,      -f omnetpp.ini -c Ping2 -r 0,                  100s,            0000-0000    # interactive config, needed a *.numHosts parameter
-/examples/adhoc/ieee80211/,          -f omnetpp.ini -c Ping1 -r 0,                  1000s,           dc94-6bb1/tplx
-=======
 /examples/adhoc/hostautoconf/,       -f omnetpp.ini -c General -r 0,                100s,            e055-93d1/tplx
 /examples/adhoc/idealwireless/,      -f omnetpp.ini -c Ping1 -r 0,                  100s,            d54f-b9fc/tplx
 # /examples/adhoc/idealwireless/,      -f omnetpp.ini -c Ping2 -r 0,                   100s,           0000-0000    # interactive config, needed a *.numHosts parameter
 /examples/adhoc/ieee80211/,          -f omnetpp.ini -c Ping1 -r 0,                  1000s,           7a5d-b0c9/tplx
->>>>>>> 557f3475
 # /examples/adhoc/ieee80211/,          -f omnetpp.ini -c Ping2 -r 0,                  100s,            0000-0000   # [Config Ping2]    # interactive config, needed a *.numHosts parameter
 # /examples/adhoc/qos/,                -f omnetpp.ini -c MacBase -r 0,                100s,            0000-0000   # MacBase extended
-<<<<<<< HEAD
-/examples/adhoc/qos/,                -f omnetpp.ini -c oldMacNonQos -r 0,           10s,             c9a1-c3c2/tplx
-/examples/adhoc/qos/,                -f omnetpp.ini -c MacNonQos -r 0,              10s,             dc57-7cd3/tplx
-/examples/adhoc/qos/,                -f omnetpp.ini -c MacNonQos -r 1,              10s,             6d58-e2c6/tplx
-# /examples/adhoc/qos/,                -f omnetpp.ini -c Edca -r 0,                   100s,            0000-0000   # Edca extended
-/examples/adhoc/qos/,                -f omnetpp.ini -c oldMacQos -r 0,              10s,             882c-c759/tplx
-/examples/adhoc/qos/,                -f omnetpp.ini -c MacQos -r 0,                 10s,             2610-349e/tplx
-/examples/adhoc/qos/,                -f omnetpp.ini -c MacQos -r 1,                 10s,             36ce-194c/tplx
-
-/examples/aodv/,                     -f omnetpp.ini -c IPv4SlowMobility -r 0,          50s,          6e73-d37a/tplx
-/examples/aodv/,                     -f omnetpp.ini -c IPv4ModerateFastMobility -r 0,  50s,          0f91-c5e9/tplx
-/examples/aodv/,                     -f omnetpp.ini -c IPv4FastMobility -r 0,          50s,          29a8-0590/tplx
-/examples/aodv/,                     -f omnetpp.ini -c Static -r 0,                    50s,          5c96-29f5/tplx
-/examples/aodv/,                     -f omnetpp.ini -c Dynamic -r 0,                   60s,          30e0-f918/tplx
-/examples/aodv/,                     -f omnetpp.ini -c MoreDynamic -r 0,              100s,          16c7-e777/tplx
-/examples/aodv/,                     -f omnetpp.ini -c SimpleRREQ -r 0,               100s,          d85b-847c/tplx
-/examples/aodv/,                     -f omnetpp.ini -c SimpleRREQ2 -r 0,              100s,          3dd2-79ed/tplx
-/examples/aodv/,                     -f omnetpp.ini -c SimpleLifecycle -r 0,          100s,          6473-1981/tplx
-/examples/aodv/,                     -f omnetpp.ini -c ShortestPath -r 0,             100s,          926b-dfac/tplx
-
-/examples/bgpv4/BGP2RoutersInAS/,    -f omnetpp.ini -c config1 -r 0,                1000s,           7a91-5bdf/tplx
-/examples/bgpv4/BGP3Routers/,        -f omnetpp.ini -c config1 -r 0,                1000s,           5b10-ce55/tplx
-/examples/bgpv4/BGPCompleteTest/,    -f omnetpp.ini -c config1 -r 0,                1000s,           f25b-3f1f/tplx
-/examples/bgpv4/BGPOpen/,            -f omnetpp.ini -c config1 -r 0,                62s,             6118-0c48/tplx
-/examples/bgpv4/BGPUpdate/,          -f omnetpp.ini -c config1 -r 0,                30s,             c060-c932/tplx
-/examples/bgpv4/BGPandOSPF/,         -f omnetpp.ini -c config1 -r 0,                1000s,           a992-61f8/tplx
-/examples/bgpv4/BGPandOSPFSimple/,   -f omnetpp.ini -c config1 -r 0,                1000s,           e5d0-2ab1/tplx
-
-/examples/dhcp/,                     -f omnetpp.ini -c WiredDHCP -r 0,              5000s,           8c57-206c/tplx
-/examples/dhcp/,                     -f omnetpp.ini -c WirelessDHCP -r 0,           500s,            3c4c-1401/tplx
-/examples/dhcp/,                     -f omnetpp.ini -c Wireless2DHCP -r 0,          500s,            fc73-0bc1/tplx
-/examples/dhcp/,                     -f omnetpp.ini -c RebootingDHCP -r 0,          500s,            057e-f9e2/tplx
-
-/examples/diffserv/onedomain,        -f omnetpp.ini -c Exp11 -r 0,                  10s,             b594-8aec/tplx
-/examples/diffserv/onedomain,        -f omnetpp.ini -c Exp21 -r 0,                  10s,             98da-5371/tplx
-/examples/diffserv/onedomain,        -f omnetpp.ini -c Exp31 -r 0,                  10s,             039e-566a/tplx
-/examples/diffserv/onedomain,        -f omnetpp.ini -c Exp51 -r 0,                  10s,             f3f4-9ded/tplx
-
-# /examples/emulation/extclient/,      -f omnetpp.ini -c General -r 0,                100s,            0000-0000    # pcap devices not supported
-# /examples/emulation/extserver/,      -f omnetpp.ini -c Uplink_Traffic -r 0,         100s,            0000-0000    # pcap devices not supported
-# /examples/emulation/extserver/,      -f omnetpp.ini -c Downlink_Traffic -r 0,       100s,            0000-0000    # pcap devices not supported
-# /examples/emulation/extserver/,      -f omnetpp.ini -c Uplink_and_Downlink_Traffic -r 0, 100s,       0000-0000    # pcap devices not supported
-# /examples/emulation/traceroute/,     -f omnetpp.ini -c General -r 0,                100s,            0000-0000    # pcap devices not supported
-
-/examples/ethernet/arptest/,         -f omnetpp.ini -c ARPTest -r 0,                500s,            7772-47a1/tplx
-/examples/ethernet/arptest2/,        -f omnetpp.ini -c ARPTest -r 0,                500s,            0ccd-2407/tplx
-=======
 /examples/adhoc/qos/,                -f omnetpp.ini -c MacNonQos -r 0,              10s,             356f-ab42/tplx
 /examples/adhoc/qos/,                -f omnetpp.ini -c MacNonQos -r 1,              10s,             356f-ab42/tplx
 # /examples/adhoc/qos/,                -f omnetpp.ini -c Edca -r 0,                   100s,            0000-0000   # Edca extended
@@ -103,7 +49,6 @@
 
 /examples/ethernet/arptest/,         -f omnetpp.ini -c ARPTest -r 0,                500s,            4448-9eb4/tplx
 /examples/ethernet/arptest2/,        -f omnetpp.ini -c ARPTest -r 0,                500s,            726c-d1ea/tplx
->>>>>>> 557f3475
 /examples/ethernet/lans/,            -f bus.ini -c BusLAN -r 0,                     100s,            b61d-8d72/tplx
 # /examples/ethernet/lans/,            -f defaults.ini -c General -r 0,               -1s,             0000-0000   ,# not a complete simulations, defaults.ini included by other ini files
 /examples/ethernet/lans/,            -f duplexswitch.ini -c SwitchedDuplexLAN -r 0, 50s,             8004-ed8b/tplx
@@ -309,11 +254,7 @@
 
 ### /examples/manetrouting/* : see manet.csv
 
-<<<<<<< HEAD
-/examples/mobileipv6/,               -f omnetpp.ini -c One -r 0,                    25s,             21fb-a47a/tplx
-=======
 /examples/mobileipv6/,               -f omnetpp.ini -c One -r 0,                    25s,             20e9-d5c5/tplx
->>>>>>> 557f3475
 
 /examples/mobility/,                 -f omnetpp.ini -c ANSimMobility -r 0,          10000s,          72f8-5c0b/tplx
 /examples/mobility/,                 -f omnetpp.ini -c BonnMotionMobility1 -r 0,    10000s,          ce84-30b6/tplx
@@ -419,35 +360,6 @@
 
 ### /examples/voipstream/* : see voipstream.csv
 
-<<<<<<< HEAD
-/examples/wireless/crosstalk/,       -f omnetpp.ini -c General -r 0,                2s,              0484-b563/tplx
-
-/examples/wireless/dynamic/,         -f omnetpp.ini -c General -r 0,                100s,            e4a5-61eb/tplx
-
-/examples/wireless/errorrate/,       -f omnetpp.ini -c General -r 0,                100s,            478d-bd3f/tplx
-
-/examples/wireless/handover/,        -f omnetpp.ini -c General -r 0,                1500s,           ff3f-81d4/tplx
-
-/examples/wireless/hiddennode/,      -f omnetpp.ini -c General -r 0,                100s,            3687-975d/tplx
-
-/examples/wireless/hosttohost/,      -f omnetpp.ini -c Throughput1 -r 0,            5s,              b836-8799/tplx
-
-/examples/wireless/lan80211/,        -f omnetpp-ftp.ini -c TwoHosts -r 0,           100s,            9b36-f9a0/tplx
-# /examples/wireless/lan80211/,        -f omnetpp-ftp.ini -c NHosts -r 0,             100s,            0000-0000   # interactive config, needed a *.numHosts parameter
-/examples/wireless/lan80211/,        -f omnetpp-streaming.ini -c Streaming1 -r 0,   50s,             678f-9581/tplx
-# /examples/wireless/lan80211/,        -f omnetpp-streaming.ini -c Streaming2 -r 0,   100s,            0000-0000   # interactive config, needed a *.numHosts parameter
-/examples/wireless/lan80211/,        -f omnetpp.ini -c Ping1 -r 0,                  25s,             17d7-e957/tplx
-# /examples/wireless/lan80211/,        -f omnetpp.ini -c Ping2 -r 0,                100s,              0000-0000   # [Config Ping2] # __interactive__
-
-/examples/wireless/layered80211/,    -f omnetpp.ini -c LayeredCompliant80211Ping -r 0, 100s,         eb6d-236b/tplx
-/examples/wireless/layered80211/,    -f omnetpp.ini -c LayeredNonCompliant80211Ping -r 0, 100s,      def9-a2ee/tplx
-
-/examples/wireless/layeredapsk/,     -f omnetpp.ini -c General -r 0,                100s,            54a4-9da3/tplx
-
-/examples/wireless/multiradio/,      -f omnetpp.ini -c IndependentWlans -r 0,       100s,            8675-c781/tplx
-/examples/wireless/multiradio/,      -f omnetpp.ini -c SwitchedWlans -r 0,          100s,            75e2-cebe/tplx
-/examples/wireless/multiradio/,      -f omnetpp.ini -c RoutedWlans -r 0,            100s,            a437-dbd4/tplx
-=======
 /examples/wireless/crosstalk/,       -f omnetpp.ini -c General -r 0,                2s,           1973-b015/tplx
 
 /examples/wireless/dynamic/,         -f omnetpp.ini -c General -r 0,                100s,         65c0-5278/tplx
@@ -475,7 +387,6 @@
 /examples/wireless/multiradio/,      -f omnetpp.ini -c IndependentWlans -r 0,       100s,            c4ae-4f7f/tplx
 /examples/wireless/multiradio/,      -f omnetpp.ini -c SwitchedWlans -r 0,          100s,            d3c2-6b4b/tplx
 /examples/wireless/multiradio/,      -f omnetpp.ini -c RoutedWlans -r 0,            100s,            6caa-1434/tplx
->>>>>>> 557f3475
 
 # /examples/wireless/nic/,             -f omnetpp.ini -c AbstractIdealMac -r 0,       ---100s,         0000-0000   # AbstractIdealMac extended
 # /examples/wireless/nic/,             -f omnetpp.ini -c AbstractBMac -r 0,           ---100s,         0000-0000   # AbstractBMac extended
@@ -485,40 +396,6 @@
 # /examples/wireless/nic/,             -f omnetpp.ini -c AbstractIdealRadio -r 0,     ---100s,         0000-0000   # AbstractIdealRadio extended
 # /examples/wireless/nic/,             -f omnetpp.ini -c AbstractAPSKScalarRadio -r 0, ---100s,        0000-0000   # AbstractAPSKScalarRadio extended
 # /examples/wireless/nic/,             -f omnetpp.ini -c AbstractAPSKDimensionalRadio -r 0, ---100s,   0000-0000   # AbstractAPSKDimensionalRadio extended
-<<<<<<< HEAD
-/examples/wireless/nic/,             -f omnetpp.ini -c IdealMacWithIdealRadio -r 0,               100s,    0dc9-7df7/tplx
-/examples/wireless/nic/,             -f omnetpp.ini -c IdealMacWithAPSKScalarRadio -r 0,          100s,    0dc9-7df7/tplx
-/examples/wireless/nic/,             -f omnetpp.ini -c IdealMacWithAPSKDimensionalRadio -r 0,     100s,    0dc9-7df7/tplx
-/examples/wireless/nic/,             -f omnetpp.ini -c LMacWithIdealRadio -r 0,                   100s,    fc3e-a4cf/tplx
-/examples/wireless/nic/,             -f omnetpp.ini -c LMacWithAPSKScalarRadio -r 0,              100s,    fc3e-a4cf/tplx
-/examples/wireless/nic/,             -f omnetpp.ini -c LMacWithAPSKDimensionalRadio -r 0,         100s,    fc3e-a4cf/tplx
-/examples/wireless/nic/,             -f omnetpp.ini -c CSMAWithIdealRadio -r 0,                   100s,    1ee6-6932/tplx
-/examples/wireless/nic/,             -f omnetpp.ini -c CSMAWithAPSKScalarRadio -r 0,              100s,    1ee6-6932/tplx
-/examples/wireless/nic/,             -f omnetpp.ini -c CSMAWithAPSKDimensionalRadio -r 0,         100s,    1ee6-6932/tplx
-/examples/wireless/nic/,             -f omnetpp.ini -c CsmaCaWithIdealRadio -r 0,                 100s,    d595-fceb/tplx
-/examples/wireless/nic/,             -f omnetpp.ini -c CsmaCaWithAPSKScalarRadio -r 0,            100s,    d595-fceb/tplx
-/examples/wireless/nic/,             -f omnetpp.ini -c CsmaCaWithAPSKDimensionalRadio -r 0,       100s,    d595-fceb/tplx
-/examples/wireless/nic/,             -f omnetpp.ini -c BMacWithIdealRadio -r 0,                   100s,    a6bf-92f4/tplx
-/examples/wireless/nic/,             -f omnetpp.ini -c BMacWithAPSKScalarRadio -r 0,              100s,    a6bf-92f4/tplx
-/examples/wireless/nic/,             -f omnetpp.ini -c BMacWithAPSKDimensionalRadio -r 0,         100s,    a6bf-92f4/tplx
-/examples/wireless/nic/,             -f omnetpp.ini -c Ieee80211MacWithIdealRadio -r 0,           100s,    ec4f-3854/tplx
-/examples/wireless/nic/,             -f omnetpp.ini -c Ieee80211MacWithIeee80211ScalarRadio -r 0, 100s,    b32a-7f17/tplx
-
-/examples/wireless/obstacle/,        -f omnetpp.ini -c Outdoor -r 0,                100s,            2b33-45bd/tplx
-/examples/wireless/obstacle/,        -f omnetpp.ini -c Indoor -r 0,                 100s,            0704-5b3f/tplx
-/examples/wireless/obstacle/,        -f omnetpp.ini -c Orbit -r 0,                  100s,            d402-527f/tplx
-
-/examples/wireless/power/,           -f omnetpp.ini -c General -r 0,                100s,            8267-f2ba/tplx
-
-# /examples/wireless/qos/,             -f omnetpp.ini -c oldMacBase -r 0,             100s,            0000-0000   # oldMacBase extended
-# /examples/wireless/qos/,             -f omnetpp.ini -c MacBase -r 0,                100s,            0000-0000   # MacBase extended
-/examples/wireless/qos/,             -f omnetpp.ini -c oldMac -r 0,                 10s,             6606-bc66/tplx
-/examples/wireless/qos/,             -f omnetpp.ini -c Mac -r 0,                    10s,             9e49-b323/tplx
-/examples/wireless/qos/,             -f omnetpp.ini -c oldMacEdca -r 0,             10s,             8d0d-c3d2/tplx
-/examples/wireless/qos/,             -f omnetpp.ini -c MacEdca -r 0,                10s,             b028-c40f/tplx
-
-/examples/wireless/ratecontrol/, -f omnetpp.ini -c Mac -r 0,                        100s,            3e1b-8152/tplx
-=======
 /examples/wireless/nic/,             -f omnetpp.ini -c IdealMacWithIdealRadio -r 0,               100s,     41ef-fcc0/tplx
 /examples/wireless/nic/,             -f omnetpp.ini -c IdealMacWithAPSKScalarRadio -r 0,          100s,     41ef-fcc0/tplx
 /examples/wireless/nic/,             -f omnetpp.ini -c IdealMacWithAPSKDimensionalRadio -r 0,     100s,     41ef-fcc0/tplx
@@ -528,6 +405,9 @@
 /examples/wireless/nic/,             -f omnetpp.ini -c CSMAWithIdealRadio -r 0,                   100s,     61b9-f31e/tplx
 /examples/wireless/nic/,             -f omnetpp.ini -c CSMAWithAPSKScalarRadio -r 0,              100s,     61b9-f31e/tplx
 /examples/wireless/nic/,             -f omnetpp.ini -c CSMAWithAPSKDimensionalRadio -r 0,         100s,     61b9-f31e/tplx
+/examples/wireless/nic/,             -f omnetpp.ini -c CsmaCaWithIdealRadio -r 0,                 100s,    d595-fceb/tplx
+/examples/wireless/nic/,             -f omnetpp.ini -c CsmaCaWithAPSKScalarRadio -r 0,            100s,    d595-fceb/tplx
+/examples/wireless/nic/,             -f omnetpp.ini -c CsmaCaWithAPSKDimensionalRadio -r 0,       100s,    d595-fceb/tplx
 /examples/wireless/nic/,             -f omnetpp.ini -c BMacWithIdealRadio -r 0,                   100s,     31f5-a3f8/tplx
 /examples/wireless/nic/,             -f omnetpp.ini -c BMacWithAPSKScalarRadio -r 0,              100s,     31f5-a3f8/tplx
 /examples/wireless/nic/,             -f omnetpp.ini -c BMacWithAPSKDimensionalRadio -r 0,         100s,     31f5-a3f8/tplx
@@ -545,27 +425,12 @@
 /examples/wireless/qos/,             -f omnetpp.ini -c MacEdca -r 0,                10s,         c089-bc13/tplx
 
 /examples/wireless/ratecontrol/, -f omnetpp.ini -c Mac -r 0,                    100s,            a797-ed58/tplx
->>>>>>> 557f3475
 
 # /examples/wireless/scaling/,         -f omnetpp.ini -c AbstractIdealMac -r 0,       ---100s,         0000-0000   # AbstractIdealMac extended
 # /examples/wireless/scaling/,         -f omnetpp.ini -c IdealRadioMedium -r 0,       50s,             0000-0000
 # /examples/wireless/scaling/,         -f omnetpp.ini -c ScalarRadioMedium -r 0,      100s,            0000-0000
 # /examples/wireless/scaling/,         -f omnetpp.ini -c DimensionalRadioMedium -r 0, 200s,            0000-0000
 
-<<<<<<< HEAD
-/examples/wireless/synchronized/,    -f omnetpp.ini -c Synchronized -r 0,           2s,              4248-c081/tplx
-/examples/wireless/synchronized/,    -f omnetpp.ini -c NonSynchronized -r 0,        2s,              bc92-8267/tplx
-
-/examples/wireless/testnewmac/,      -f omnetpp.ini -c oldMac -r 0,                 100s,            ba2a-07da/tplx
-/examples/wireless/testnewmac/,      -f omnetpp.ini -c Mac -r 0,                    100s,            7989-3928/tplx
-
-/examples/wireless/throughput/,      -f omnetpp.ini -c Throughput1 -r 0,            20s,             ba25-16e5/tplx
-# /examples/wireless/throughput/,      -f omnetpp.ini -c Throughput2 -r 0,            100s,            0000-0000   # Throughput2 extended
-/examples/wireless/throughput/,      -f omnetpp.ini -c oldMac -r 0,                 10s,             c22a-0a31/tplx
-/examples/wireless/throughput/,      -f omnetpp.ini -c Mac -r 0,                    10s,             32bf-d5e3/tplx
-
-/examples/wireless/wiredandwirelesshostswithap/, -f omnetpp.ini -c General -r 0,    100s,            9585-0c31/tplx
-=======
 /examples/wireless/synchronized/,    -f omnetpp.ini -c Synchronized -r 0,           2s,              04b5-f985/tplx
 /examples/wireless/synchronized/,    -f omnetpp.ini -c NonSynchronized -r 0,        2s,              442e-6b21/tplx
 
@@ -575,5 +440,4 @@
 # /examples/wireless/throughput/,      -f omnetpp.ini -c Throughput2 -r 0,            100s,         0000-0000   # Throughput2 extended
 /examples/wireless/throughput/,      -f omnetpp.ini -c Mac -r 0,                    10s,         e8f4-245c/tplx
 
-/examples/wireless/wiredandwirelesshostswithap/, -f omnetpp.ini -c General -r 0,                100s,      8d29-a887/tplx
->>>>>>> 557f3475
+/examples/wireless/wiredandwirelesshostswithap/, -f omnetpp.ini -c General -r 0,                100s,      8d29-a887/tplx