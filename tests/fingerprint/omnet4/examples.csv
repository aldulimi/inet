# workingdir,                        args,                                          simtimelimit,    fingerprint
<<<<<<< HEAD
/examples/adhoc/hostautoconf/,       -f omnetpp.ini -c General -r 0,                100s,            7d15-c5fa
/examples/adhoc/idealwireless/,      -f omnetpp.ini -c Ping1 -r 0,                  100s,            c23d-efb4
#/examples/adhoc/idealwireless/,      -f omnetpp.ini -c Ping2 -r 0,                   100s,          0000-0000    # interactive config, needed a *.numHosts parameter
/examples/adhoc/ieee80211/,          -f fingerprints.ini -c Ping1 -r 0,             1000s,           3da2-1d61
/examples/adhoc/ieee80211/,          -f omnetpp.ini -c Ping1 -r 0,                  100s,            bac4-c054
=======
/examples/adhoc/hostautoconf/,       -f omnetpp.ini -c General -r 0,                100s,            b009-7985
/examples/adhoc/idealwireless/,      -f omnetpp.ini -c Ping1 -r 0,                  100s,            a41e-a865
#/examples/adhoc/idealwireless/,      -f omnetpp.ini -c Ping2 -r 0,                   100s,          0000-0000    # interactive config, needed a *.numHosts parameter
/examples/adhoc/ieee80211/,          -f fingerprints.ini -c Ping1 -r 0,             1000s,           8b7d-6400
/examples/adhoc/ieee80211/,          -f omnetpp.ini -c Ping1 -r 0,                  100s,            5066-dca1
>>>>>>> d9b53d91
# /examples/adhoc/ieee80211/,          -f omnetpp.ini -c Ping2 -r 0,                  100s,         0000-0000   # [Config Ping2]    # interactive config, needed a *.numHosts parameter

/examples/aodv/,                     -f omnetpp.ini -c IPv4SlowMobility -r 0,          50s,           60da-1ef8
/examples/aodv/,                     -f omnetpp.ini -c IPv4ModerateFastMobility -r 0,  50s,           22f0-f0c2
/examples/aodv/,                     -f omnetpp.ini -c IPv4FastMobility -r 0,          50s,           a2cf-870c
/examples/aodv/,                     -f omnetpp.ini -c Static -r 0,                    50s,           bee1-47a6
/examples/aodv/,                     -f omnetpp.ini -c Dynamic -r 0,                   60s,           ace3-6db9

/examples/bgpv4/BGP2RoutersInAS/,    -f omnetpp.ini -c config1 -r 0,                1000s,           4528-9d89
/examples/bgpv4/BGP3Routers/,        -f omnetpp.ini -c config1 -r 0,                1000s,           93be-495b
/examples/bgpv4/BGPCompleteTest/,    -f omnetpp.ini -c config1 -r 0,                1000s,           40b8-117e
/examples/bgpv4/BGPOpen/,            -f omnetpp.ini -c config1 -r 0,                62s,             7c49-29b5
/examples/bgpv4/BGPUpdate/,          -f omnetpp.ini -c config1 -r 0,                30s,             f9c9-9859
/examples/bgpv4/BGPandOSPF/,         -f omnetpp.ini -c config1 -r 0,                1000s,           5f1a-b7fe
/examples/bgpv4/BGPandOSPFSimple/,   -f omnetpp.ini -c config1 -r 0,                1000s,           00bf-fb63

<<<<<<< HEAD
/examples/dhcp/,                     -f omnetpp.ini -c WiredDHCP -r 0,              5000s,           e88f-fee0
/examples/dhcp/,                     -f omnetpp.ini -c WirelessDHCP -r 0,           500s,            0f5d-904e
/examples/dhcp/,                     -f omnetpp.ini -c RebootingDHCP -r 0,          500s,            328c-e439
=======
/examples/dhcp/,                     -f omnetpp.ini -c WiredDHCP -r 0,              5000s,           96c0-ffc2
/examples/dhcp/,                     -f omnetpp.ini -c WirelessDHCP -r 0,           500s,            1676-254e
/examples/dhcp/,                     -f omnetpp.ini -c RebootingDHCP -r 0,          500s,            2b2f-f6a6
>>>>>>> d9b53d91

/examples/diffserv/onedomain,        -f omnetpp.ini -c Exp11 -r 0,                  10s,             c87e-4fd8
/examples/diffserv/onedomain,        -f omnetpp.ini -c Exp21 -r 0,                  10s,             9909-6f36
/examples/diffserv/onedomain,        -f omnetpp.ini -c Exp31 -r 0,                  10s,             3c23-6436
/examples/diffserv/onedomain,        -f omnetpp.ini -c Exp51 -r 0,                  10s,             2d5b-6e04

# /examples/emulation/extclient/,      -f omnetpp.ini -c General -r 0,                100s,         0000-0000    # pcap devices not supported
# /examples/emulation/extserver/,      -f omnetpp.ini -c Uplink_Traffic -r 0,         100s,         0000-0000    # pcap devices not supported
# /examples/emulation/extserver/,      -f omnetpp.ini -c Downlink_Traffic -r 0,       100s,         0000-0000    # pcap devices not supported
# /examples/emulation/extserver/,      -f omnetpp.ini -c Uplink_and_Downlink_Traffic -r 0, 100s,    0000-0000    # pcap devices not supported
# /examples/emulation/traceroute/,     -f omnetpp.ini -c General -r 0,                100s,         0000-0000    # pcap devices not supported

/examples/ethernet/arptest/,         -f fingerprints.ini -c ARPTest -r 0,           100s,            ce9c-2079
/examples/ethernet/arptest/,         -f omnetpp.ini -c ARPTest -r 0,                500s,            ce9c-2079
/examples/ethernet/arptest2/,        -f omnetpp.ini -c ARPTest -r 0,                500s,            4f32-a36f
/examples/ethernet/lans/,            -f bus.ini -c BusLAN -r 0,                     100s,            ff4c-c904
# /examples/ethernet/lans/,            -f defaults.ini -c General -r 0,               -1s,           0000-0000   ,# not a complete simulations, defaults.ini included by other ini files
/examples/ethernet/lans/,            -f duplexswitch.ini -c SwitchedDuplexLAN -r 0, 50s,             0762-32d7
/examples/ethernet/lans/,            -f fingerprints-largenet.ini -c LargeNet -r 0, 5s,              dd6c-3c45
/examples/ethernet/lans/,            -f fingerprints.ini -c MixedLAN1 -r 0,         200s,            da47-9b50
/examples/ethernet/lans/,            -f hub.ini -c Hub1 -r 0,                       100s,            16c0-7069
/examples/ethernet/lans/,            -f hub.ini -c Hub2 -r 0,                       10s,             cdaf-1f2b
/examples/ethernet/lans/,            -f hub.ini -c Hub3 -r 0,                       100s,            16c0-7069
/examples/ethernet/lans/,            -f hub.ini -c Hub4 -r 0,                       100s,            16c0-7069
/examples/ethernet/lans/,            -f largeNet.ini -c LargeNet -r 0,              5s,              dd6c-3c45
/examples/ethernet/lans/,            -f mixed.ini -c MixedLAN -r 0,                 100s,            2876-3959
/examples/ethernet/lans/,            -f omnetpp.ini -c MixedLAN1 -r 0,              500s,            8484-02bc
/examples/ethernet/lans/,            -f switch.ini -c SwitchedLAN1 -r 0,            5000s,           c63d-fd86
/examples/ethernet/lans/,            -f twoHosts.ini -c TwoHosts1 -r 0,             200s,            d263-8a61

/examples/httptools/direct/flashdirect/, -f omnetpp.ini -c General -r 0,                500000s,         25e4-59d6
/examples/httptools/direct/pairdirect/, -f omnetpp.ini -c random -r 0,                 500000s,         b6c9-6992
/examples/httptools/direct/pairdirect/, -f omnetpp.ini -c scripted -r 0,               500000s,         8720-fe74
/examples/httptools/socket/pairsocket/, -f omnetpp.ini -c random -r 0,                 500000s,         6b22-a445
/examples/httptools/socket/pairsocket/, -f omnetpp.ini -c scripted -r 0,               500000s,         f6db-0a91
/examples/httptools/socket/simpleddos/, -f omnetpp.ini -c General -r 0,                500000s,         c27c-876c
/examples/httptools/socket/tenserverssocket/, -f omnetpp.ini -c uniform -r 0,                50000s,          5c31-5023
/examples/httptools/socket/tenserverssocket/, -f omnetpp.ini -c histogram -r 0,              50000s,          b473-2a47

/examples/ieee8021d/,                -f omnetpp.ini -c RSTP-Switch1RootByMAC -r 0,   180s,         41f0-d403
/examples/ieee8021d/,                -f omnetpp.ini -c STP-Switch1RootByMAC -r 0,    180s,         7dcc-6ee1
/examples/ieee8021d/,                -f omnetpp.ini -c RSTP-Switch3RootByPriority -r 0, 180s,      5869-b85a
/examples/ieee8021d/,                -f omnetpp.ini -c STP-Switch3RootByPriority -r 0, 180s,       b262-395b
/examples/ieee8021d/,                -f omnetpp.ini -c RSTP-Switch7to4BySrcPriority -r 0, 180s,    8d70-2908
/examples/ieee8021d/,                -f omnetpp.ini -c STP-Switch7to4BySrcPriority -r 0, 180s,     520d-793e
/examples/ieee8021d/,                -f omnetpp.ini -c RSTP-LargeNet -r 0,           180s,         549d-b215
/examples/ieee8021d/,                -f omnetpp.ini -c STP-LargeNet -r 0,            180s,         96c0-716b
/examples/ieee8021d/,                -f omnetpp.ini -c RSTP-LinkReconnect -r 0,      180s,         4978-2f47
/examples/ieee8021d/,                -f omnetpp.ini -c STP-LinkReconnect -r 0,       180s,         12f6-85ce

/examples/inet/ber/,                 -f omnetpp.ini -c ber-sack-experiment -r 0,    20s,             b27a-3970
/examples/inet/ber/,                 -f omnetpp.ini -c ber-flavour-experiment -r 0, 20s,             8d90-7d2e

/examples/inet/broadcast/,           -f omnetpp.ini -c General -r 0,                20s,             309a-5ada

/examples/inet/bulktransfer/,        -f omnetpp.ini -c inet_inet_2a -r 0,           50s,             6ffa-c297
/examples/inet/bulktransfer/,        -f omnetpp.ini -c inet_inet_2b -r 0,           50s,             8ed7-faea
/examples/inet/bulktransfer/,        -f omnetpp.ini -c inet__inet -r 0,             50s,             a6f0-46eb
/examples/inet/bulktransfer/,        -f omnetpp.ini -c inet__lwip -r 0,             50s,             78f5-b2a5
/examples/inet/bulktransfer/,        -f omnetpp.ini -c inet_nsc -r 0,               50s,             87c7-84e6
/examples/inet/bulktransfer/,        -f omnetpp.ini -c lwip__inet -r 0,             50s,             afd9-633f
/examples/inet/bulktransfer/,        -f omnetpp.ini -c lwip__lwip -r 0,             50s,             1c82-c1d2
/examples/inet/bulktransfer/,        -f omnetpp.ini -c nsc_inet -r 0,               50s,             5a86-6051
/examples/inet/bulktransfer/,        -f omnetpp.ini -c nsc_nsc -r 0,                50s,             ef20-f939

/examples/inet/flatnet/,             -f fingerprints.ini -c General -r 0,           200s,            b4fd-7612
/examples/inet/flatnet/,             -f omnetpp.ini -c General -r 0,                200s,            b4fd-7612

/examples/inet/hierarchical/,        -f omnetpp.ini -c Hosts1 -r 0,                 10000s,          ea3a-0f2e
/examples/inet/hierarchical/,        -f omnetpp.ini -c Hosts16 -r 0,                10000s,          30ab-b300
/examples/inet/hierarchical/,        -f omnetpp.ini -c Hosts256 -r 0,               20s,             ac5c-3557
/examples/inet/hierarchical/,        -f omnetpp.ini -c Hosts1280 -r 0,              1s,              44da-add2

# /examples/inet/hierarchical/,        -f omnetpp.ini -c Hosts9000 -r 0,              1s,              0000-0000    # cpu time limit exceeded during 0s simtime

/examples/inet/hierarchical99/,      -f omnetpp.ini -c General -r 0,                10000s,          1e52-f085
/examples/inet/ipv4largenet/,        -f omnetpp.ini -c IPv4LargeNet -r 0,           20s,             3485-6be4

/examples/inet/kidsnw1/,             -f omnetpp.ini -c General -r 0,                1000s,           8db1-70a2

/examples/inet/multicast/,           -f omnetpp.ini -c General -r 0,                2000s,           8437-e361

/examples/inet/nclients/,            -f basicHTTP.ini -c General -r 0,              500000s,         981d-c7bd
/examples/inet/nclients/,            -f filetransfer.ini -c General -r 0,           5s,              4da1-2153
/examples/inet/nclients/,            -f fingerprints2.ini -c General -r 0,          50s,             af5a-0b58
/examples/inet/nclients/,            -f fingerprints.ini -c General -r 0,           50s,             867f-fcce
/examples/inet/nclients/,            -f nclients2.ini -c General -r 0,              50s,             64a2-489c
/examples/inet/nclients/,            -f nclients2.ini -c General -r 1,              50s,             575d-717d
/examples/inet/nclients/,            -f omnetpp.ini -c General -r 0,                3000s,           6190-261e
/examples/inet/nclients/,            -f omnetpp.ini -c inet__inet -r 0,             200s,            167a-3240
/examples/inet/nclients/,            -f omnetpp.ini -c inet__lwip -r 0,             200s,            4f79-32a2
/examples/inet/nclients/,            -f omnetpp.ini -c lwip__inet -r 0,             200s,            162c-e615
/examples/inet/nclients/,            -f omnetpp.ini -c lwip__lwip -r 0,             200s,            445f-6780
/examples/inet/nclients/,            -f omnetpp-ping.ini -c General -r 0,           10s,             d629-1f7c
/examples/inet/nclients/,            -f video.ini -c General -r 0,                  50s,             6ef3-fd86

/examples/inet/pcaprecorder/,        -f omnetpp.ini -c General -r 0,                5000s,           66a3-a647

/examples/inet/routerperf/,          -f omnetpp.ini -c General -r 0,                100s,            d503-5c1e

/examples/inet/tcp_eth_reconnect/,   -f omnetpp.ini -c with_EtherMACFullDuplex_externalQueue -r 0, 5s,              347d-2635
/examples/inet/tcp_eth_reconnect/,   -f omnetpp.ini -c with_EtherMACFullDuplex_internalQueue -r 0, 5s,              a53d-fc47
/examples/inet/tcp_eth_reconnect/,   -f omnetpp.ini -c with_EtherMAC_externalQueue_fullduplex -r 0, 3s,              7c6e-14d0
/examples/inet/tcp_eth_reconnect/,   -f omnetpp.ini -c with_EtherMAC_internalQueue_fullduplex -r 0, 3s,              5c61-1a0f
/examples/inet/tcp_eth_reconnect/,   -f omnetpp.ini -c with_EtherMAC_externalQueue_halfduplex -r 0, 2s,              c30b-a7b0
/examples/inet/tcp_eth_reconnect/,   -f omnetpp.ini -c with_EtherMAC_internalQueue_halfduplex -r 0, 2s,              5941-393a
/examples/inet/tcp_eth_reconnect/,   -f omnetpp.ini -c with_EtherMACFullDuplex_externalQueue -r 1, 5s,              347d-2635
/examples/inet/tcp_eth_reconnect/,   -f omnetpp.ini -c with_EtherMACFullDuplex_internalQueue -r 1, 5s,              a53d-fc47
/examples/inet/tcp_eth_reconnect/,   -f omnetpp.ini -c with_EtherMAC_externalQueue_fullduplex -r 1, 5s,              1016-1cd2
/examples/inet/tcp_eth_reconnect/,   -f omnetpp.ini -c with_EtherMAC_internalQueue_fullduplex -r 1, 5s,              6205-98c7
/examples/inet/tcp_eth_reconnect/,   -f omnetpp.ini -c with_EtherMAC_externalQueue_halfduplex -r 1, 5s,              3f8f-3dae
/examples/inet/tcp_eth_reconnect/,   -f omnetpp.ini -c with_EtherMAC_internalQueue_halfduplex -r 1, 5s,              62bb-1c6d
/examples/inet/tcp_ppp_reconnect/,   -f omnetpp.ini -c with_externalqueue -r 0,     5s,              afe3-766b
/examples/inet/tcp_ppp_reconnect/,   -f omnetpp.ini -c with_internalQueue -r 0,     5s,              b2f8-2421

/examples/inet/tcpclientserver/,     -f omnetpp.ini -c default_tcp -r 0,            100s,            b32d-04f7
/examples/inet/tcpclientserver/,     -f omnetpp.ini -c inet__inet -r 0,             100s,            b32d-04f7
/examples/inet/tcpclientserver/,     -f omnetpp.ini -c inet__inet_msg -r 0,         100s,            68bf-697b
/examples/inet/tcpclientserver/,     -f omnetpp.ini -c inet__inet_stream -r 0,      100s,            b32d-04f7
/examples/inet/tcpclientserver/,     -f omnetpp.ini -c NSClinux__NSClinux -r 0,     100s,            a2f2-e626
/examples/inet/tcpclientserver/,     -f omnetpp.ini -c NSClinux__NSClinux_stream -r 0, 100s,            a2f2-e626
# /examples/inet/tcpclientserver/,     -f omnetpp.ini -c NSClinux__NSCfreebsd -r 0,   100s,         0000-0000    # freebsd NSC stack works on 32 bit system only
# /examples/inet/tcpclientserver/,     -f omnetpp.ini -c NSCfreebsd__NSCfreebsd -r 0, 100s,         0000-0000    # freebsd NSC stack works on 32 bit system only
# /examples/inet/tcpclientserver/,     -f omnetpp.ini -c NSClwip__inet -r 0,          100s,         0000-0000    # lwip NSC stack works on 32 bit system only
/examples/inet/tcpclientserver/,     -f omnetpp.ini -c inet__NSClinux -r 0,         100s,            64a5-3fec
/examples/inet/tcpclientserver/,     -f omnetpp.ini -c lwip__lwip -r 0,             100s,            122b-1da4
/examples/inet/tcpclientserver/,     -f omnetpp.ini -c lwip__inet -r 0,             100s,            0034-53b1
/examples/inet/tcpclientserver/,     -f omnetpp.ini -c lwip__lwip__msg -r 0,        100s,            994a-13bd
/examples/inet/tcpclientserver/,     -f omnetpp.ini -c lwip__lwip__stream -r 0,     100s,            122b-1da4
/examples/inet/tcpclientserver/,     -f omnetpp.ini -c inet__lwip -r 0,             100s,            99e0-3f1a
/examples/inet/tcpclientserver/,     -f omnetpp.ini -c inet-reno -r 0,              500s,            b0fd-5fa7
/examples/inet/tcpclientserver/,     -f omnetpp.ini -c inet-reno -r 1,              500s,            764a-702a
/examples/inet/tcpclientserver/,     -f omnetpp.ini -c inet-reno -r 2,              500s,            9e8b-c698
/examples/inet/tcpclientserver/,     -f omnetpp.ini -c inet-reno -r 3,              500s,            22ef-a5aa
/examples/inet/tcpclientserver/,     -f omnetpp.ini -c inet-reno -r 4,              500s,            7287-987f
/examples/inet/tcpclientserver/,     -f omnetpp.ini -c inet-reno -r 5,              500s,            3843-c5fb
/examples/inet/tcpclientserver/,     -f omnetpp.ini -c inet-reno -r 6,              500s,            e016-9958
/examples/inet/tcpclientserver/,     -f omnetpp.ini -c inet-newreno -r 0,           500s,            40d9-c973
/examples/inet/tcpclientserver/,     -f omnetpp.ini -c inet-newreno -r 1,           500s,            c54b-d4ea
/examples/inet/tcpclientserver/,     -f omnetpp.ini -c inet-newreno -r 2,           500s,            321e-7d11
/examples/inet/tcpclientserver/,     -f omnetpp.ini -c inet-newreno -r 3,           500s,            fd47-7337
/examples/inet/tcpclientserver/,     -f omnetpp.ini -c inet-newreno -r 4,           500s,            2903-32bc
/examples/inet/tcpclientserver/,     -f omnetpp.ini -c inet-newreno -r 5,           500s,            d570-87d1
/examples/inet/tcpclientserver/,     -f omnetpp.ini -c inet-newreno -r 6,           500s,            cfde-cbaa
/examples/inet/tcpclientserver/,     -f omnetpp.ini -c inet-tahoe -r 0,             500s,            b0fd-5fa7
/examples/inet/tcpclientserver/,     -f omnetpp.ini -c inet-tahoe -r 1,             500s,            764a-702a
/examples/inet/tcpclientserver/,     -f omnetpp.ini -c inet-tahoe -r 2,             500s,            9e8b-c698
/examples/inet/tcpclientserver/,     -f omnetpp.ini -c inet-tahoe -r 3,             500s,            22ef-a5aa
/examples/inet/tcpclientserver/,     -f omnetpp.ini -c inet-tahoe -r 4,             500s,            7287-987f
/examples/inet/tcpclientserver/,     -f omnetpp.ini -c inet-tahoe -r 5,             500s,            3843-c5fb
/examples/inet/tcpclientserver/,     -f omnetpp.ini -c inet-tahoe -r 6,             500s,            e016-9958
/examples/inet/tcpclientserver/,     -f omnetpp.ini -c inet-vegas -r 0,             500s,            e76d-6e7c
/examples/inet/tcpclientserver/,     -f omnetpp.ini -c inet-vegas -r 1,             500s,            6273-fd4d
/examples/inet/tcpclientserver/,     -f omnetpp.ini -c inet-vegas -r 2,             500s,            722d-ebaf
/examples/inet/tcpclientserver/,     -f omnetpp.ini -c inet-vegas -r 3,             500s,            46a2-65a4
/examples/inet/tcpclientserver/,     -f omnetpp.ini -c inet-vegas -r 4,             500s,            9a32-6af0
/examples/inet/tcpclientserver/,     -f omnetpp.ini -c inet-vegas -r 5,             500s,            4021-340d
/examples/inet/tcpclientserver/,     -f omnetpp.ini -c inet-vegas -r 6,             500s,            ca43-4337
/examples/inet/tcpclientserver/,     -f omnetpp.ini -c inet-westwood -r 0,          500s,            b31f-b59b
/examples/inet/tcpclientserver/,     -f omnetpp.ini -c inet-westwood -r 1,          500s,            9dec-56b9
/examples/inet/tcpclientserver/,     -f omnetpp.ini -c inet-westwood -r 2,          500s,            7a06-da92
/examples/inet/tcpclientserver/,     -f omnetpp.ini -c inet-westwood -r 3,          500s,            870c-39ea
/examples/inet/tcpclientserver/,     -f omnetpp.ini -c inet-westwood -r 4,          500s,            9d12-02db
/examples/inet/tcpclientserver/,     -f omnetpp.ini -c inet-westwood -r 5,          500s,            bd3a-6fcc
/examples/inet/tcpclientserver/,     -f omnetpp.ini -c inet-westwood -r 6,          500s,            752d-92c3
/examples/inet/tcpclientserver/,     -f omnetpp.ini -c inet-dumb -r 0,              500s,            7b53-cf2a
/examples/inet/tcpclientserver/,     -f omnetpp.ini -c inet-dumb -r 1,              500s,            27e8-06a3
/examples/inet/tcpclientserver/,     -f omnetpp.ini -c inet-dumb -r 2,              500s,            b787-6d0d
/examples/inet/tcpclientserver/,     -f omnetpp.ini -c inet-dumb -r 3,              500s,            6c17-fee4
/examples/inet/tcpclientserver/,     -f omnetpp.ini -c inet-dumb -r 4,              500s,            e093-2489
/examples/inet/tcpclientserver/,     -f omnetpp.ini -c inet-dumb -r 5,              500s,            c9f7-53fe
/examples/inet/tcpclientserver/,     -f omnetpp.ini -c inet-dumb -r 6,              500s,            24da-1f5c

/examples/inet/tcpsack/,             -f omnetpp.ini -c One -r 0,                    1.5s,            53e7-d7a5
/examples/inet/tcpsack/,             -f omnetpp.ini -c Two -r 0,                    1.5s,            7cfc-4819
/examples/inet/tcpsack/,             -f omnetpp.ini -c Three -r 0,                  1.5s,            770a-631e
/examples/inet/tcpsack/,             -f omnetpp.ini -c Four -r 0,                   1.5s,            38c2-80bc
/examples/inet/tcpsack/,             -f omnetpp.ini -c Five -r 0,                   1.5s,            55b2-2d6a
/examples/inet/tcpsack/,             -f omnetpp.ini -c Six -r 0,                    1.5s,            5f5b-c74a

/examples/inet/tcptimestamps/,       -f omnetpp.ini -c One -r 0,                    1.5s,            0184-fdea
/examples/inet/tcptimestamps/,       -f omnetpp.ini -c Two -r 0,                    1.5s,            9812-2fe9
/examples/inet/tcpwindowscale/,      -f omnetpp.ini -c WS_disabled -r 0,            1.5s,            fe0e-efae
/examples/inet/tcpwindowscale/,      -f omnetpp.ini -c WS_enabled -r 0,             1.5s,            12eb-b797
/examples/inet/udpburst/,            -f omnetpp.ini -c General -r 0,                1000s,           e660-6932

/examples/internetcloud/cloudandhosts/, -f omnetpp.ini -c simple -r 0,                 100s,            46d7-b253
/examples/internetcloud/cloudandhosts/, -f omnetpp.ini -c two_senders -r 0,            100s,            edc8-3d66
/examples/internetcloud/cloudandhosts/, -f omnetpp.ini -c ten_senders -r 0,            100s,            5522-272d
/examples/internetcloud/cloudandrouters/, -f omnetpp.ini -c simple -r 0,                 100s,            cbe3-d520
/examples/internetcloud/cloudandrouters/, -f omnetpp.ini -c two_senders -r 0,            100s,            19f8-286a
/examples/internetcloud/cloudandrouters/, -f omnetpp.ini -c ten_senders -r 0,            100s,            31ab-f723
/examples/internetcloud/earthcloud/, -f omnetpp.ini -c General -r 0,                100s,            b2ba-8928

/examples/ipv6/demonetworketh/,      -f omnetpp.ini -c General -r 0,                50000s,          2e82-e76f
/examples/ipv6/ipv6bulk/,            -f omnetpp.ini -c inet_inet -r 0,              50s,             0ac6-2503
/examples/ipv6/ipv6bulk/,            -f omnetpp.ini -c inet__lwip -r 0,             50s,             6d00-b9bc
/examples/ipv6/ipv6bulk/,            -f omnetpp.ini -c inet_nsc -r 0,               50s,             572e-216f
/examples/ipv6/ipv6bulk/,            -f omnetpp.ini -c lwip__inet -r 0,             50s,             6902-bf18
/examples/ipv6/ipv6bulk/,            -f omnetpp.ini -c lwip__lwip -r 0,             50s,             fa4b-931c
/examples/ipv6/ipv6bulk/,            -f omnetpp.ini -c nsc_inet -r 0,               50s,             10ea-ab53
/examples/ipv6/ipv6bulk/,            -f omnetpp.ini -c nsc_nsc -r 0,                50s,             fb62-4168
/examples/ipv6/ipv6nclients/,        -f omnetpp.ini -c ETH -r 0,                    50s,             9cb1-5251
/examples/ipv6/ipv6nclients/,        -f omnetpp.ini -c PPP -r 0,                    50s,             d3d9-da43
/examples/ipv6/nclients/,            -f omnetpp.ini -c ETH -r 0,                    1000s,           c117-41b2
/examples/ipv6/nclients/,            -f omnetpp.ini -c PPP -r 0,                    1000s,           a4cf-8ecd

### /examples/manetrouting/* : see manet.csv

<<<<<<< HEAD
/examples/mobileipv6/,               -f omnetpp.ini -c One -r 0,                    25s,             6e49-1fb8
=======
/examples/mobileipv6/,               -f omnetpp.ini -c One -r 0,                    25s,             4e85-4ee4
>>>>>>> d9b53d91

/examples/mobility/,                 -f omnetpp.ini -c ANSimMobility -r 0,          10000s,          7108-73d8
/examples/mobility/,                 -f omnetpp.ini -c BonnMotionMobility1 -r 0,    10000s,          1764-abd7
/examples/mobility/,                 -f omnetpp.ini -c BonnMotionMobility2 -r 0,    10000s,          3409-cc0d      # do not move nodes simtime always 0 at all events
/examples/mobility/,                 -f omnetpp.ini -c ChiangMobility -r 0,         10000s,          f77a-858e
/examples/mobility/,                 -f omnetpp.ini -c CircleMobility1 -r 0,        10000s,          1869-7cb5
/examples/mobility/,                 -f omnetpp.ini -c CircleMobility2 -r 0,        10000s,          1869-7cb5
/examples/mobility/,                 -f omnetpp.ini -c ConstSpeedMobility -r 0,     10000s,          97f0-d649
/examples/mobility/,                 -f omnetpp.ini -c ConstSpeedMobility01 -r 0,   10000s,          97f0-d649
/examples/mobility/,                 -f omnetpp.ini -c ConstSpeedMobility1 -r 0,    10000s,          7851-b2df
/examples/mobility/,                 -f omnetpp.ini -c ConstSpeedMobility10 -r 0,   10000s,          7e9c-962b
/examples/mobility/,                 -f omnetpp.ini -c ConstSpeedMobility100 -r 0,  10000s,          7c13-72a6
/examples/mobility/,                 -f omnetpp.ini -c ConstSpeedMobility1000 -r 0, 10000s,          7c13-72a6
/examples/mobility/,                 -f omnetpp.ini -c GaussMarkovMobility -r 0,    10000s,          f77a-858e
/examples/mobility/,                 -f omnetpp.ini -c LinearMobility -r 0,         10000s,          80f0-f079
/examples/mobility/,                 -f omnetpp.ini -c LinearMobility01 -r 0,       10000s,          80f0-f079
/examples/mobility/,                 -f omnetpp.ini -c LinearMobility1 -r 0,        10000s,          3425-3fa3
/examples/mobility/,                 -f omnetpp.ini -c LinearMobility10 -r 0,       10000s,          89b3-b0e6
/examples/mobility/,                 -f omnetpp.ini -c LinearMobility100 -r 0,      10000s,          85b7-2408
/examples/mobility/,                 -f omnetpp.ini -c LinearMobility1000 -r 0,     10000s,          3d88-661f
/examples/mobility/,                 -f omnetpp.ini -c LinearMobility_accdown -r 0, 10000s,          1764-abd7
/examples/mobility/,                 -f omnetpp.ini -c LinearMobility_accup -r 0,   10000s,          80f0-f079
/examples/mobility/,                 -f omnetpp.ini -c MassMobility -r 0,           5000s,           458c-e16c
/examples/mobility/,                 -f omnetpp.ini -c MassMobilityWithScenario -r 0, 10000s,          b71e-17ce
/examples/mobility/,                 -f omnetpp.ini -c MoBANMobility1 -r 0,         10000s,          3cbf-63aa
/examples/mobility/,                 -f omnetpp.ini -c MoBANMobility2 -r 0,         10000s,          4889-db07
/examples/mobility/,                 -f omnetpp.ini -c RandomWPMobility -r 0,       5000s,           fa3b-18c8
/examples/mobility/,                 -f omnetpp.ini -c RectangleMobility -r 0,      10000s,          80f0-f079
/examples/mobility/,                 -f omnetpp.ini -c StaticGridMobility -r 0,     0s,              0000         # (zero time simulated)
/examples/mobility/,                 -f omnetpp.ini -c StationaryMobility -r 0,     0s,              0000         # (zero time simulated)
/examples/mobility/,                 -f omnetpp.ini -c TractorMobility -r 0,        10000s,          f77a-858e
/examples/mobility/,                 -f omnetpp.ini -c TurtleMobility1 -r 0,        10000s,          8045-22b9
/examples/mobility/,                 -f omnetpp.ini -c TurtleMobility2 -r 0,        10000s,          8ccd-fdc1
/examples/mobility/,                 -f omnetpp.ini -c TurtleMobility3 -r 0,        10000s,          afa7-ae7c
/examples/mobility/,                 -f omnetpp.ini -c TurtleMobility4 -r 0,        10000s,          5f8d-4970
/examples/mobility/,                 -f omnetpp.ini -c TurtleMobility5 -r 0,        10000s,          5f8d-4970
/examples/mobility/,                 -f omnetpp.ini -c TurtleMobility6 -r 0,        10000s,          122f-0d91

/examples/mpls/ldp/,                 -f omnetpp.ini -c General -r 0,                50s,             5621-c0b7
# /examples/mpls/net37/,               -f omnetpp.ini -c General -r 0,                100s,            0000-0000    # <!> Error in module (TED) R37.LSR0.ted (id=45) during network initialization: Model error: ASSERT: condition !remote.isUnspecified() false in function initialize, networklayer/ted/TED.cc line 86.
/examples/mpls/testte_failure/,      -f omnetpp.ini -c General -r 0,                10s,             2d9f-94a7
/examples/mpls/testte_failure2/,     -f omnetpp.ini -c General -r 0,                100s,            9314-11a5
/examples/mpls/testte_reroute/,      -f omnetpp.ini -c General -r 0,                50s,             0b38-d2ea
/examples/mpls/testte_routing/,      -f omnetpp.ini -c General -r 0,                10s,             088b-bc3c
/examples/mpls/testte_tunnel/,       -f omnetpp.ini -c General -r 0,                50s,             90cb-14d6

/examples/ospfv2/areas/,             -f omnetpp.ini -c General -r 0,                500s,            a1d1-1101
/examples/ospfv2/areatests/,         -f omnetpp.ini -c backbone -r 0,               100s,            396c-70d5
/examples/ospfv2/areatests/,         -f omnetpp.ini -c backboneandonestub -r 0,     100s,            abe6-b5f9
/examples/ospfv2/areatests/,         -f omnetpp.ini -c backboneandtwostubs -r 0,    100s,            61ee-d9a4
/examples/ospfv2/areatests/,         -f omnetpp.ini -c mininet-A -r 0,              100s,            a98f-718c
/examples/ospfv2/areatests/,         -f omnetpp.ini -c mininet-B -r 0,              100s,            4590-7795
# /examples/ospfv2/backbone/,          -f omnetpp.ini -c General -r 0,                100s,            0000-0000    # <!> Error in module (OSPFRouting) Backbone.R6.ospf (id=132) at event #23916, t=45.089338342798: check_and_cast(): cannot cast (OSPF::NetworkLSA *) to type 'OSPF::RouterLSA *'.
/examples/ospfv2/dynamictest/,       -f omnetpp.ini -c static -r 0,                 1000s,           3a78-42cc
/examples/ospfv2/dynamictest/,       -f omnetpp.ini -c dynamic1 -r 0,               1000s,           5841-7fa2
/examples/ospfv2/dynamictest/,       -f omnetpp.ini -c dynamic2 -r 0,               1000s,           775c-282a
/examples/ospfv2/fulltest/,          -f omnetpp.ini -c General -r 0,                100s,            5769-0196
/examples/ospfv2/simpletest/,        -f omnetpp.ini -c AlwaysUp -r 0,               500s,            92d4-a6f2
/examples/ospfv2/simpletest/,        -f omnetpp.ini -c ShutdownAndRestart -r 0,     500s,            954c-991b
/examples/ospfv2/simpletest/,        -f omnetpp.ini -c CrashAndReboot -r 0,        500s,            954c-991b

/examples/rip/dynamictest/,          -f omnetpp.ini -c stable -r 0,                 100s,            4496-fd0d
/examples/rip/dynamictest/,          -f omnetpp.ini -c dynamic1 -r 0,               500s,            f9d3-a124
/examples/rip/dynamictest/,          -f omnetpp.ini -c dynamic2 -r 0,               500s,            da70-cae8
/examples/rip/simpletest/,           -f omnetpp.ini -c IPv4 -r 0,                   100s,            19a4-cae6

# /examples/rtp/multicast1/,           -f omnetpp.ini -c General -r 0,                500s,            0bd5-71a8    # unstable fingerprint
# /examples/rtp/unicast/,              -f omnetpp.ini -c General -r 0,                1500s,           67ec-ff51    # unstable fingerprint
# /examples/rtp/unicast1/,             -f omnetpp.ini -c General -r 0,                1000s,           a7c1-0e5b    # unstable fingerprint
# /examples/rtp/unicast2/,             -f omnetpp.ini -c General -r 0,                500s,            feed-b09b    # unstable fingerprint

/examples/sctp/multihomed/,          -f omnetpp.ini -c General -r 0,                500s,            a69c-4ce2
/examples/sctp/nclients/,            -f omnetpp.ini -c General -r 0,                500s,            5827-33c5
/examples/sctp/cmttest/,             -f omnetpp.ini -c General -r 0,                100s,            cb80-49c7
/examples/ipv6/nclients/,            -f omnetpp.ini -c PPP_SCTP -r 0,                100s,           95d7-ac71

#/examples/traci/,                    -f omnetpp.ini -c accident -r 0,               ---100s,         0000-0000
#/examples/traci_launchd/,            -f omnetpp.ini -c accident -r 0,               ---100s,         0000-0000

/examples/voip/,                     -f omnetpp.ini -c GoodChannel -r 0,            200s,            68a1-bafe
/examples/voip/,                     -f omnetpp.ini -c BadChannel -r 0,             200s,            2f37-be67
/examples/voip/,                     -f omnetpp.ini -c PeriodicChannel -r 0,        200s,            7728-94ae

<<<<<<< HEAD
/examples/wireless/handover/,        -f omnetpp.ini -c General -r 0,                1500s,           e3da-4663
/examples/wireless/hosttohost/,      -f omnetpp.ini -c Throughput1 -r 0,            5s,              7a97-a1f9
/examples/wireless/lan80211/,        -f omnetpp-ftp.ini -c TwoHosts -r 0,           100s,            67ce-8dde
# /examples/wireless/lan80211/,        -f omnetpp-ftp.ini -c NHosts -r 0,             100s,         0000-0000   # interactive config, needed a *.numHosts parameter

/examples/wireless/lan80211/,        -f omnetpp-streaming.ini -c Streaming1 -r 0,   50s,             86f5-6414
# /examples/wireless/lan80211/,        -f omnetpp-streaming.ini -c Streaming2 -r 0,   100s,         0000-0000   # interactive config, needed a *.numHosts parameter
/examples/wireless/lan80211/,        -f omnetpp.ini -c Ping1 -r 0,                  25s,             9e34-ca1b

# /examples/wireless/lan80211/,        -f omnetpp.ini -c Ping2 -r 0,                  ---100s,         0000-0000   # [Config Ping2] # __interactive__

/examples/wireless/multiradio/,      -f omnetpp.ini -c IndependentWlans -r 0,       100s,            60c0-b2e7
/examples/wireless/multiradio/,      -f omnetpp.ini -c SwitchedWlans -r 0,          100s,            86f3-b678
/examples/wireless/multiradio/,      -f omnetpp.ini -c RoutedWlans -r 0,            100s,            e812-74d0
/examples/wireless/synchronized/,    -f omnetpp.ini -c Synchronized -r 0,           2s,              34d8-db2c
/examples/wireless/synchronized/,    -f omnetpp.ini -c NonSynchronized -r 0,        2s,              32a3-4307
/examples/wireless/throughput/,      -f omnetpp.ini -c Throughput1 -r 0,            20s,             f95f-07f0
/examples/wireless/throughput/,      -f omnetpp.ini -c Throughput2 -r 0,            10s,             fdbb-d552
/examples/wireless/wiredandwirelesshostswithap/, -f omnetpp.ini -c General -r 0,                100s,            bff2-4f19

/examples/inet/hierarchical99/,      -f networklayer.ini -c IPv4 -r 0,              10000s,          fe01-d055
/examples/inet/hierarchical99/,      -f networklayer.ini -c IPv6 -r 0,              10000s,          a2e0-fb30
/examples/inet/hierarchical99/,      -f networklayer.ini -c Generic -r 0,           10000s,          668b-aecb
/examples/inet/hierarchical99/,      -f networklayer.ini -c Flood -r 0,             10000s,          342c-eec8
/examples/inet/hierarchical99/,      -f networklayer.ini -c ProbabilisticBroadcast -r 0,              10000s,          dec4-372d
/examples/inet/hierarchical99/,      -f networklayer.ini -c AdaptiveProbabilisticBroadcast -r 0,      10000s,          5d8e-4088
/examples/inet/hierarchical99/,      -f networklayer.ini -c WiseRoute -r 0,         10000s,          0830-159c

/examples/wireless/nic/,             -f omnetpp.ini -c IdealMacWithIdealRadio -r 0,          100s,             4970-af12
/examples/wireless/nic/,             -f omnetpp.ini -c IdealMacWithSimplifiedRadio -r 0,     100s,             3fe5-ce92
/examples/wireless/nic/,             -f omnetpp.ini -c IdealMacWithDetailedRadio -r 0,       100s,             0fec-b79d
/examples/wireless/nic/,             -f omnetpp.ini -c IdealMacWithUWBIRRadio -r 0,          100s,             b55e-a407
/examples/wireless/nic/,             -f omnetpp.ini -c BMacWithIdealRadio -r 0,              100s,             0e20-4888
/examples/wireless/nic/,             -f omnetpp.ini -c BMacWithSimplifiedRadio -r 0,         100s,             f24a-7b72
/examples/wireless/nic/,             -f omnetpp.ini -c BMacWithDetailedRadio -r 0,           100s,             d856-cb5a
/examples/wireless/nic/,             -f omnetpp.ini -c BMacWithUWBIRRadio -r 0,              100s,             07f5-58ed
/examples/wireless/nic/,             -f omnetpp.ini -c LMacWithIdealRadio -r 0,              100s,             fe88-46cf
/examples/wireless/nic/,             -f omnetpp.ini -c LMacWithSimplifiedRadio -r 0,         100s,             67b0-98df
/examples/wireless/nic/,             -f omnetpp.ini -c LMacWithDetailedRadio -r 0,           100s,             d4f4-e371
/examples/wireless/nic/,             -f omnetpp.ini -c LMacWithUWBIRRadio -r 0,              100s,             f67a-77b2
/examples/wireless/nic/,             -f omnetpp.ini -c CSMAWithIdealRadio -r 0,              100s,             629b-2477
/examples/wireless/nic/,             -f omnetpp.ini -c CSMAWithSimplifiedRadio -r 0,         100s,             8917-938b
/examples/wireless/nic/,             -f omnetpp.ini -c CSMAWithDetailedRadio -r 0,           100s,             053e-2b84
/examples/wireless/nic/,             -f omnetpp.ini -c CSMAWithUWBIRRadio -r 0,              100s,             3af8-b239
/examples/wireless/nic/,             -f omnetpp.ini -c Ieee80211MacWithIdealRadio -r 0,      100s,             6834-0d62
/examples/wireless/nic/,             -f omnetpp.ini -c Ieee80211MacWithSimplifiedRadio -r 0, 100s,             64c2-35e6
/examples/wireless/nic/,             -f omnetpp.ini -c Ieee80211MacWithDetailedRadio -r 0,   100s,             3548-81ce
=======
/examples/voipstream/VoIPStreamLargeNet/, -f omnetpp.ini -c General -r 0,                5s,              cde6-9af9
/examples/voipstream/VoIPStreamTest/, -f omnetpp.ini -c g726 -r 0,                   5s,              ac60-7cdc
/examples/voipstream/VoIPStreamTest/, -f omnetpp.ini -c g711_aLaw -r 0,              5s,              0a35-c430
/examples/voipstream/VoIPStreamTest/, -f omnetpp.ini -c g711_muLaw -r 0,             5s,              77d2-feb1
/examples/voipstream/VoIPStreamTest/, -f omnetpp.ini -c pcm_s16le -r 0,              5s,              6b31-2a71
/examples/voipstream/VoIPStreamTrafficTest/, -f omnetpp.ini -c General -r 0,                2s,              9ca9-46ed

/examples/wireless/handover/,        -f omnetpp.ini -c General -r 0,                1500s,           4397-0108
/examples/wireless/hosttohost/,      -f omnetpp.ini -c Throughput1 -r 0,            5s,              5b4a-0ecc
/examples/wireless/lan80211/,        -f omnetpp-ftp.ini -c TwoHosts -r 0,           100s,            e993-e609
# /examples/wireless/lan80211/,        -f omnetpp-ftp.ini -c NHosts -r 0,             100s,         0000-0000   # interactive config, needed a *.numHosts parameter

/examples/wireless/lan80211/,        -f omnetpp-streaming.ini -c Streaming1 -r 0,   50s,             48de-1e49
# /examples/wireless/lan80211/,        -f omnetpp-streaming.ini -c Streaming2 -r 0,   100s,         0000-0000   # interactive config, needed a *.numHosts parameter
/examples/wireless/lan80211/,        -f omnetpp.ini -c Ping1 -r 0,                  25s,             11d2-077f

# /examples/wireless/lan80211/,        -f omnetpp.ini -c Ping2 -r 0,                  ---100s,         0000-0000   # [Config Ping2] # __interactive__

/examples/wireless/multiradio/,      -f omnetpp.ini -c IndependentWlans -r 0,       100s,            9a48-ba23
/examples/wireless/multiradio/,      -f omnetpp.ini -c SwitchedWlans -r 0,          100s,            ee37-f48c
/examples/wireless/multiradio/,      -f omnetpp.ini -c RoutedWlans -r 0,            100s,            8d24-dd68
/examples/wireless/synchronized/,    -f omnetpp.ini -c Synchronized -r 0,           2s,              74fa-fb62
/examples/wireless/synchronized/,    -f omnetpp.ini -c NonSynchronized -r 0,        2s,              0693-546f
/examples/wireless/throughput/,      -f omnetpp.ini -c Throughput1 -r 0,            20s,             e2ed-7c3d
/examples/wireless/throughput/,      -f omnetpp.ini -c Throughput2 -r 0,            10s,             c926-505f
/examples/wireless/wiredandwirelesshostswithap/, -f omnetpp.ini -c General -r 0,                100s,            a41e-6ff5

/examples/inet/hierarchical99/,      -f networklayer.ini -c IPv4 -r 0,              10000s,          6404-cc69
/examples/inet/hierarchical99/,      -f networklayer.ini -c IPv6 -r 0,              10000s,          1ede-0379
/examples/inet/hierarchical99/,      -f networklayer.ini -c Generic -r 0,           10000s,          0a1e-9bd9
/examples/inet/hierarchical99/,      -f networklayer.ini -c Flood -r 0,             10000s,          79e5-6b72
/examples/inet/hierarchical99/,      -f networklayer.ini -c ProbabilisticBroadcast -r 0,              10000s,          681c-9690
/examples/inet/hierarchical99/,      -f networklayer.ini -c AdaptiveProbabilisticBroadcast -r 0,      10000s,          2f7e-4027
/examples/inet/hierarchical99/,      -f networklayer.ini -c WiseRoute -r 0,         10000s,          1e2c-cb98

/examples/wireless/nic/,             -f omnetpp.ini -c IdealMacWithIdealRadio -r 0,          100s,             e640-2dbe
/examples/wireless/nic/,             -f omnetpp.ini -c IdealMacWithScalarRadio -r 0,         100s,             1182-0af1
/examples/wireless/nic/,             -f omnetpp.ini -c BMacWithIdealRadio -r 0,              100s,             4b35-2339
/examples/wireless/nic/,             -f omnetpp.ini -c BMacWithScalarRadio -r 0,             100s,             61bf-88a5
/examples/wireless/nic/,             -f omnetpp.ini -c LMacWithIdealRadio -r 0,              100s,             64f7-c99c
/examples/wireless/nic/,             -f omnetpp.ini -c LMacWithScalarRadio -r 0,             100s,             663a-0da6
/examples/wireless/nic/,             -f omnetpp.ini -c CSMAWithIdealRadio -r 0,              100s,             024f-b0a7
/examples/wireless/nic/,             -f omnetpp.ini -c CSMAWithScalarRadio -r 0,             100s,             f5dc-f8bb
/examples/wireless/nic/,             -f omnetpp.ini -c Ieee80211MacWithIdealRadio -r 0,      100s,             57e6-c4a2
/examples/wireless/nic/,             -f omnetpp.ini -c Ieee80211MacWithScalarRadio -r 0,     100s,             2cf6-5286
>>>>>>> d9b53d91
<|MERGE_RESOLUTION|>--- conflicted
+++ resolved
@@ -1,24 +1,16 @@
 # workingdir,                        args,                                          simtimelimit,    fingerprint
-<<<<<<< HEAD
-/examples/adhoc/hostautoconf/,       -f omnetpp.ini -c General -r 0,                100s,            7d15-c5fa
-/examples/adhoc/idealwireless/,      -f omnetpp.ini -c Ping1 -r 0,                  100s,            c23d-efb4
+/examples/adhoc/hostautoconf/,       -f omnetpp.ini -c General -r 0,                100s,            dac7-ca3c
+/examples/adhoc/idealwireless/,      -f omnetpp.ini -c Ping1 -r 0,                  100s,            517e-3819
 #/examples/adhoc/idealwireless/,      -f omnetpp.ini -c Ping2 -r 0,                   100s,          0000-0000    # interactive config, needed a *.numHosts parameter
-/examples/adhoc/ieee80211/,          -f fingerprints.ini -c Ping1 -r 0,             1000s,           3da2-1d61
-/examples/adhoc/ieee80211/,          -f omnetpp.ini -c Ping1 -r 0,                  100s,            bac4-c054
-=======
-/examples/adhoc/hostautoconf/,       -f omnetpp.ini -c General -r 0,                100s,            b009-7985
-/examples/adhoc/idealwireless/,      -f omnetpp.ini -c Ping1 -r 0,                  100s,            a41e-a865
-#/examples/adhoc/idealwireless/,      -f omnetpp.ini -c Ping2 -r 0,                   100s,          0000-0000    # interactive config, needed a *.numHosts parameter
-/examples/adhoc/ieee80211/,          -f fingerprints.ini -c Ping1 -r 0,             1000s,           8b7d-6400
-/examples/adhoc/ieee80211/,          -f omnetpp.ini -c Ping1 -r 0,                  100s,            5066-dca1
->>>>>>> d9b53d91
+/examples/adhoc/ieee80211/,          -f fingerprints.ini -c Ping1 -r 0,             1000s,           382a-4485
+/examples/adhoc/ieee80211/,          -f omnetpp.ini -c Ping1 -r 0,                  100s,            dd66-46b3
 # /examples/adhoc/ieee80211/,          -f omnetpp.ini -c Ping2 -r 0,                  100s,         0000-0000   # [Config Ping2]    # interactive config, needed a *.numHosts parameter
 
-/examples/aodv/,                     -f omnetpp.ini -c IPv4SlowMobility -r 0,          50s,           60da-1ef8
-/examples/aodv/,                     -f omnetpp.ini -c IPv4ModerateFastMobility -r 0,  50s,           22f0-f0c2
-/examples/aodv/,                     -f omnetpp.ini -c IPv4FastMobility -r 0,          50s,           a2cf-870c
-/examples/aodv/,                     -f omnetpp.ini -c Static -r 0,                    50s,           bee1-47a6
-/examples/aodv/,                     -f omnetpp.ini -c Dynamic -r 0,                   60s,           ace3-6db9
+/examples/aodv/,                     -f omnetpp.ini -c IPv4SlowMobility -r 0,          50s,           8d9c-a4da
+/examples/aodv/,                     -f omnetpp.ini -c IPv4ModerateFastMobility -r 0,  50s,           f062-2d4d
+/examples/aodv/,                     -f omnetpp.ini -c IPv4FastMobility -r 0,          50s,           c470-a7a2
+/examples/aodv/,                     -f omnetpp.ini -c Static -r 0,                    50s,           52cf-acd5
+/examples/aodv/,                     -f omnetpp.ini -c Dynamic -r 0,                   60s,           f91b-78de
 
 /examples/bgpv4/BGP2RoutersInAS/,    -f omnetpp.ini -c config1 -r 0,                1000s,           4528-9d89
 /examples/bgpv4/BGP3Routers/,        -f omnetpp.ini -c config1 -r 0,                1000s,           93be-495b
@@ -28,15 +20,9 @@
 /examples/bgpv4/BGPandOSPF/,         -f omnetpp.ini -c config1 -r 0,                1000s,           5f1a-b7fe
 /examples/bgpv4/BGPandOSPFSimple/,   -f omnetpp.ini -c config1 -r 0,                1000s,           00bf-fb63
 
-<<<<<<< HEAD
 /examples/dhcp/,                     -f omnetpp.ini -c WiredDHCP -r 0,              5000s,           e88f-fee0
-/examples/dhcp/,                     -f omnetpp.ini -c WirelessDHCP -r 0,           500s,            0f5d-904e
+/examples/dhcp/,                     -f omnetpp.ini -c WirelessDHCP -r 0,           500s,            3eef-fdca
 /examples/dhcp/,                     -f omnetpp.ini -c RebootingDHCP -r 0,          500s,            328c-e439
-=======
-/examples/dhcp/,                     -f omnetpp.ini -c WiredDHCP -r 0,              5000s,           96c0-ffc2
-/examples/dhcp/,                     -f omnetpp.ini -c WirelessDHCP -r 0,           500s,            1676-254e
-/examples/dhcp/,                     -f omnetpp.ini -c RebootingDHCP -r 0,          500s,            2b2f-f6a6
->>>>>>> d9b53d91
 
 /examples/diffserv/onedomain,        -f omnetpp.ini -c Exp11 -r 0,                  10s,             c87e-4fd8
 /examples/diffserv/onedomain,        -f omnetpp.ini -c Exp21 -r 0,                  10s,             9909-6f36
@@ -246,11 +232,7 @@
 
 ### /examples/manetrouting/* : see manet.csv
 
-<<<<<<< HEAD
-/examples/mobileipv6/,               -f omnetpp.ini -c One -r 0,                    25s,             6e49-1fb8
-=======
-/examples/mobileipv6/,               -f omnetpp.ini -c One -r 0,                    25s,             4e85-4ee4
->>>>>>> d9b53d91
+/examples/mobileipv6/,               -f omnetpp.ini -c One -r 0,                    25s,             9065-d7f3
 
 /examples/mobility/,                 -f omnetpp.ini -c ANSimMobility -r 0,          10000s,          7108-73d8
 /examples/mobility/,                 -f omnetpp.ini -c BonnMotionMobility1 -r 0,    10000s,          1764-abd7
@@ -334,26 +316,25 @@
 /examples/voip/,                     -f omnetpp.ini -c BadChannel -r 0,             200s,            2f37-be67
 /examples/voip/,                     -f omnetpp.ini -c PeriodicChannel -r 0,        200s,            7728-94ae
 
-<<<<<<< HEAD
-/examples/wireless/handover/,        -f omnetpp.ini -c General -r 0,                1500s,           e3da-4663
-/examples/wireless/hosttohost/,      -f omnetpp.ini -c Throughput1 -r 0,            5s,              7a97-a1f9
-/examples/wireless/lan80211/,        -f omnetpp-ftp.ini -c TwoHosts -r 0,           100s,            67ce-8dde
+/examples/wireless/handover/,        -f omnetpp.ini -c General -r 0,                1500s,           90f2-5a57
+/examples/wireless/hosttohost/,      -f omnetpp.ini -c Throughput1 -r 0,            5s,              1982-7118
+/examples/wireless/lan80211/,        -f omnetpp-ftp.ini -c TwoHosts -r 0,           100s,            c8a6-cdec
 # /examples/wireless/lan80211/,        -f omnetpp-ftp.ini -c NHosts -r 0,             100s,         0000-0000   # interactive config, needed a *.numHosts parameter
 
-/examples/wireless/lan80211/,        -f omnetpp-streaming.ini -c Streaming1 -r 0,   50s,             86f5-6414
+/examples/wireless/lan80211/,        -f omnetpp-streaming.ini -c Streaming1 -r 0,   50s,             bf5f-152d
 # /examples/wireless/lan80211/,        -f omnetpp-streaming.ini -c Streaming2 -r 0,   100s,         0000-0000   # interactive config, needed a *.numHosts parameter
-/examples/wireless/lan80211/,        -f omnetpp.ini -c Ping1 -r 0,                  25s,             9e34-ca1b
+/examples/wireless/lan80211/,        -f omnetpp.ini -c Ping1 -r 0,                  25s,             6cd0-d8b9
 
 # /examples/wireless/lan80211/,        -f omnetpp.ini -c Ping2 -r 0,                  ---100s,         0000-0000   # [Config Ping2] # __interactive__
 
-/examples/wireless/multiradio/,      -f omnetpp.ini -c IndependentWlans -r 0,       100s,            60c0-b2e7
-/examples/wireless/multiradio/,      -f omnetpp.ini -c SwitchedWlans -r 0,          100s,            86f3-b678
-/examples/wireless/multiradio/,      -f omnetpp.ini -c RoutedWlans -r 0,            100s,            e812-74d0
-/examples/wireless/synchronized/,    -f omnetpp.ini -c Synchronized -r 0,           2s,              34d8-db2c
-/examples/wireless/synchronized/,    -f omnetpp.ini -c NonSynchronized -r 0,        2s,              32a3-4307
-/examples/wireless/throughput/,      -f omnetpp.ini -c Throughput1 -r 0,            20s,             f95f-07f0
-/examples/wireless/throughput/,      -f omnetpp.ini -c Throughput2 -r 0,            10s,             fdbb-d552
-/examples/wireless/wiredandwirelesshostswithap/, -f omnetpp.ini -c General -r 0,                100s,            bff2-4f19
+/examples/wireless/multiradio/,      -f omnetpp.ini -c IndependentWlans -r 0,       100s,            cc43-d4c7
+/examples/wireless/multiradio/,      -f omnetpp.ini -c SwitchedWlans -r 0,          100s,            4798-df9f
+/examples/wireless/multiradio/,      -f omnetpp.ini -c RoutedWlans -r 0,            100s,            9ced-4aff
+/examples/wireless/synchronized/,    -f omnetpp.ini -c Synchronized -r 0,           2s,              74fa-fb62
+/examples/wireless/synchronized/,    -f omnetpp.ini -c NonSynchronized -r 0,        2s,              0693-546f
+/examples/wireless/throughput/,      -f omnetpp.ini -c Throughput1 -r 0,            20s,             e2ed-7c3d
+/examples/wireless/throughput/,      -f omnetpp.ini -c Throughput2 -r 0,            10s,             c926-505f
+/examples/wireless/wiredandwirelesshostswithap/, -f omnetpp.ini -c General -r 0,                100s,            149a-a3aa
 
 /examples/inet/hierarchical99/,      -f networklayer.ini -c IPv4 -r 0,              10000s,          fe01-d055
 /examples/inet/hierarchical99/,      -f networklayer.ini -c IPv6 -r 0,              10000s,          a2e0-fb30
@@ -363,69 +344,13 @@
 /examples/inet/hierarchical99/,      -f networklayer.ini -c AdaptiveProbabilisticBroadcast -r 0,      10000s,          5d8e-4088
 /examples/inet/hierarchical99/,      -f networklayer.ini -c WiseRoute -r 0,         10000s,          0830-159c
 
-/examples/wireless/nic/,             -f omnetpp.ini -c IdealMacWithIdealRadio -r 0,          100s,             4970-af12
-/examples/wireless/nic/,             -f omnetpp.ini -c IdealMacWithSimplifiedRadio -r 0,     100s,             3fe5-ce92
-/examples/wireless/nic/,             -f omnetpp.ini -c IdealMacWithDetailedRadio -r 0,       100s,             0fec-b79d
-/examples/wireless/nic/,             -f omnetpp.ini -c IdealMacWithUWBIRRadio -r 0,          100s,             b55e-a407
-/examples/wireless/nic/,             -f omnetpp.ini -c BMacWithIdealRadio -r 0,              100s,             0e20-4888
-/examples/wireless/nic/,             -f omnetpp.ini -c BMacWithSimplifiedRadio -r 0,         100s,             f24a-7b72
-/examples/wireless/nic/,             -f omnetpp.ini -c BMacWithDetailedRadio -r 0,           100s,             d856-cb5a
-/examples/wireless/nic/,             -f omnetpp.ini -c BMacWithUWBIRRadio -r 0,              100s,             07f5-58ed
-/examples/wireless/nic/,             -f omnetpp.ini -c LMacWithIdealRadio -r 0,              100s,             fe88-46cf
-/examples/wireless/nic/,             -f omnetpp.ini -c LMacWithSimplifiedRadio -r 0,         100s,             67b0-98df
-/examples/wireless/nic/,             -f omnetpp.ini -c LMacWithDetailedRadio -r 0,           100s,             d4f4-e371
-/examples/wireless/nic/,             -f omnetpp.ini -c LMacWithUWBIRRadio -r 0,              100s,             f67a-77b2
-/examples/wireless/nic/,             -f omnetpp.ini -c CSMAWithIdealRadio -r 0,              100s,             629b-2477
-/examples/wireless/nic/,             -f omnetpp.ini -c CSMAWithSimplifiedRadio -r 0,         100s,             8917-938b
-/examples/wireless/nic/,             -f omnetpp.ini -c CSMAWithDetailedRadio -r 0,           100s,             053e-2b84
-/examples/wireless/nic/,             -f omnetpp.ini -c CSMAWithUWBIRRadio -r 0,              100s,             3af8-b239
-/examples/wireless/nic/,             -f omnetpp.ini -c Ieee80211MacWithIdealRadio -r 0,      100s,             6834-0d62
-/examples/wireless/nic/,             -f omnetpp.ini -c Ieee80211MacWithSimplifiedRadio -r 0, 100s,             64c2-35e6
-/examples/wireless/nic/,             -f omnetpp.ini -c Ieee80211MacWithDetailedRadio -r 0,   100s,             3548-81ce
-=======
-/examples/voipstream/VoIPStreamLargeNet/, -f omnetpp.ini -c General -r 0,                5s,              cde6-9af9
-/examples/voipstream/VoIPStreamTest/, -f omnetpp.ini -c g726 -r 0,                   5s,              ac60-7cdc
-/examples/voipstream/VoIPStreamTest/, -f omnetpp.ini -c g711_aLaw -r 0,              5s,              0a35-c430
-/examples/voipstream/VoIPStreamTest/, -f omnetpp.ini -c g711_muLaw -r 0,             5s,              77d2-feb1
-/examples/voipstream/VoIPStreamTest/, -f omnetpp.ini -c pcm_s16le -r 0,              5s,              6b31-2a71
-/examples/voipstream/VoIPStreamTrafficTest/, -f omnetpp.ini -c General -r 0,                2s,              9ca9-46ed
-
-/examples/wireless/handover/,        -f omnetpp.ini -c General -r 0,                1500s,           4397-0108
-/examples/wireless/hosttohost/,      -f omnetpp.ini -c Throughput1 -r 0,            5s,              5b4a-0ecc
-/examples/wireless/lan80211/,        -f omnetpp-ftp.ini -c TwoHosts -r 0,           100s,            e993-e609
-# /examples/wireless/lan80211/,        -f omnetpp-ftp.ini -c NHosts -r 0,             100s,         0000-0000   # interactive config, needed a *.numHosts parameter
-
-/examples/wireless/lan80211/,        -f omnetpp-streaming.ini -c Streaming1 -r 0,   50s,             48de-1e49
-# /examples/wireless/lan80211/,        -f omnetpp-streaming.ini -c Streaming2 -r 0,   100s,         0000-0000   # interactive config, needed a *.numHosts parameter
-/examples/wireless/lan80211/,        -f omnetpp.ini -c Ping1 -r 0,                  25s,             11d2-077f
-
-# /examples/wireless/lan80211/,        -f omnetpp.ini -c Ping2 -r 0,                  ---100s,         0000-0000   # [Config Ping2] # __interactive__
-
-/examples/wireless/multiradio/,      -f omnetpp.ini -c IndependentWlans -r 0,       100s,            9a48-ba23
-/examples/wireless/multiradio/,      -f omnetpp.ini -c SwitchedWlans -r 0,          100s,            ee37-f48c
-/examples/wireless/multiradio/,      -f omnetpp.ini -c RoutedWlans -r 0,            100s,            8d24-dd68
-/examples/wireless/synchronized/,    -f omnetpp.ini -c Synchronized -r 0,           2s,              74fa-fb62
-/examples/wireless/synchronized/,    -f omnetpp.ini -c NonSynchronized -r 0,        2s,              0693-546f
-/examples/wireless/throughput/,      -f omnetpp.ini -c Throughput1 -r 0,            20s,             e2ed-7c3d
-/examples/wireless/throughput/,      -f omnetpp.ini -c Throughput2 -r 0,            10s,             c926-505f
-/examples/wireless/wiredandwirelesshostswithap/, -f omnetpp.ini -c General -r 0,                100s,            a41e-6ff5
-
-/examples/inet/hierarchical99/,      -f networklayer.ini -c IPv4 -r 0,              10000s,          6404-cc69
-/examples/inet/hierarchical99/,      -f networklayer.ini -c IPv6 -r 0,              10000s,          1ede-0379
-/examples/inet/hierarchical99/,      -f networklayer.ini -c Generic -r 0,           10000s,          0a1e-9bd9
-/examples/inet/hierarchical99/,      -f networklayer.ini -c Flood -r 0,             10000s,          79e5-6b72
-/examples/inet/hierarchical99/,      -f networklayer.ini -c ProbabilisticBroadcast -r 0,              10000s,          681c-9690
-/examples/inet/hierarchical99/,      -f networklayer.ini -c AdaptiveProbabilisticBroadcast -r 0,      10000s,          2f7e-4027
-/examples/inet/hierarchical99/,      -f networklayer.ini -c WiseRoute -r 0,         10000s,          1e2c-cb98
-
-/examples/wireless/nic/,             -f omnetpp.ini -c IdealMacWithIdealRadio -r 0,          100s,             e640-2dbe
-/examples/wireless/nic/,             -f omnetpp.ini -c IdealMacWithScalarRadio -r 0,         100s,             1182-0af1
-/examples/wireless/nic/,             -f omnetpp.ini -c BMacWithIdealRadio -r 0,              100s,             4b35-2339
-/examples/wireless/nic/,             -f omnetpp.ini -c BMacWithScalarRadio -r 0,             100s,             61bf-88a5
-/examples/wireless/nic/,             -f omnetpp.ini -c LMacWithIdealRadio -r 0,              100s,             64f7-c99c
-/examples/wireless/nic/,             -f omnetpp.ini -c LMacWithScalarRadio -r 0,             100s,             663a-0da6
-/examples/wireless/nic/,             -f omnetpp.ini -c CSMAWithIdealRadio -r 0,              100s,             024f-b0a7
-/examples/wireless/nic/,             -f omnetpp.ini -c CSMAWithScalarRadio -r 0,             100s,             f5dc-f8bb
-/examples/wireless/nic/,             -f omnetpp.ini -c Ieee80211MacWithIdealRadio -r 0,      100s,             57e6-c4a2
-/examples/wireless/nic/,             -f omnetpp.ini -c Ieee80211MacWithScalarRadio -r 0,     100s,             2cf6-5286
->>>>>>> d9b53d91
+/examples/wireless/nic/,             -f omnetpp.ini -c IdealMacWithIdealRadio -r 0,      100s,             fb2e-cb7e
+/examples/wireless/nic/,             -f omnetpp.ini -c IdealMacWithScalarRadio -r 0,     100s,             3461-8b15
+/examples/wireless/nic/,             -f omnetpp.ini -c BMacWithIdealRadio -r 0,          100s,             885d-6b35
+/examples/wireless/nic/,             -f omnetpp.ini -c BMacWithScalarRadio -r 0,         100s,             2419-ceb6
+/examples/wireless/nic/,             -f omnetpp.ini -c LMacWithIdealRadio -r 0,          100s,             5621-8799
+/examples/wireless/nic/,             -f omnetpp.ini -c LMacWithScalarRadio -r 0,         100s,             fd38-6da7
+/examples/wireless/nic/,             -f omnetpp.ini -c CSMAWithIdealRadio -r 0,          100s,             6cb4-421f
+/examples/wireless/nic/,             -f omnetpp.ini -c CSMAWithScalarRadio -r 0,         100s,             10b5-5caf
+/examples/wireless/nic/,             -f omnetpp.ini -c Ieee80211MacWithIdealRadio -r 0,  100s,             d407-dc6a
+/examples/wireless/nic/,             -f omnetpp.ini -c Ieee80211MacWithScalarRadio -r 0, 100s,             06a4-a07a
