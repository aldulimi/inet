--- conflicted
+++ resolved
@@ -1,5 +1,4 @@
 # workingdir,                        args,                                          simtimelimit,    fingerprint
-<<<<<<< HEAD
 /examples/adhoc/hostautoconf/,       -f omnetpp.ini -c General -r 0,                100s,            35b1-a71c
 /examples/adhoc/idealwireless/,      -f omnetpp.ini -c Ping1 -r 0,                  100s,            19bd-fefa
 #/examples/adhoc/idealwireless/,      -f omnetpp.ini -c Ping2 -r 0,                   100s,          0000-0000    # interactive config, needed a *.numHosts parameter
@@ -23,29 +22,6 @@
 /examples/diffserv/onedomain,        -f omnetpp.ini -c Exp21 -r 0,                  10s,             154d-a2dd
 /examples/diffserv/onedomain,        -f omnetpp.ini -c Exp31 -r 0,                  10s,             1431-fa88
 /examples/diffserv/onedomain,        -f omnetpp.ini -c Exp51 -r 0,                  10s,             2752-5971
-=======
-/examples/adhoc/hostautoconf/,       -f omnetpp.ini -c General -r 0,                100s,            5fb2-6333
-/examples/adhoc/idealwireless/,      -f omnetpp.ini -c Ping1 -r 0,                  100s,            f371-164e
-#/examples/adhoc/idealwireless/,      -f omnetpp.ini -c Ping2 -r 0,                   100s,          0000-0000    # interactive config, needed a *.numHosts parameter
-/examples/adhoc/ieee80211/,          -f fingerprints.ini -c Ping1 -r 0,             1000s,           fa6c-aee3
-/examples/adhoc/ieee80211/,          -f omnetpp.ini -c Ping1 -r 0,                  100s,            eea3-38a9
-# /examples/adhoc/ieee80211/,          -f omnetpp.ini -c Ping2 -r 0,                  100s,         0000-0000   # [Config Ping2]    # interactive config, needed a *.numHosts parameter
-
-/examples/bgpv4/BGP2RoutersInAS/,    -f omnetpp.ini -c config1 -r 0,                1000s,           9069-1522
-/examples/bgpv4/BGP3Routers/,        -f omnetpp.ini -c config1 -r 0,                1000s,           2228-fcd7
-/examples/bgpv4/BGPCompleteTest/,    -f omnetpp.ini -c config1 -r 0,                1000s,           fed7-24bc
-/examples/bgpv4/BGPOpen/,            -f omnetpp.ini -c config1 -r 0,                62s,             815d-3a23
-/examples/bgpv4/BGPUpdate/,          -f omnetpp.ini -c config1 -r 0,                30s,             1961-61e5
-/examples/bgpv4/BGPandOSPF/,         -f omnetpp.ini -c config1 -r 0,                1000s,           fded-682d
-/examples/bgpv4/BGPandOSPFSimple/,   -f omnetpp.ini -c config1 -r 0,                1000s,           aa87-5db4
-
-/examples/dhcp/eth/,                 -f omnetpp.ini -c General -r 0,                5000s,           b818-3ce6
-/examples/dhcp/wlan/,                -f omnetpp.ini -c General -r 0,                20s,             6cd6-932e
-/examples/diffserv/onedomain,        -f omnetpp.ini -c Exp11 -r 0,                  10s,             a234-b0f4
-/examples/diffserv/onedomain,        -f omnetpp.ini -c Exp21 -r 0,                  10s,             2827-b25f
-/examples/diffserv/onedomain,        -f omnetpp.ini -c Exp31 -r 0,                  10s,             f7db-fb60
-/examples/diffserv/onedomain,        -f omnetpp.ini -c Exp51 -r 0,                  10s,             1993-585a
->>>>>>> b5bda9b6
 
 # /examples/emulation/extclient/,      -f omnetpp.ini -c General -r 0,                100s,         0000-0000    # pcap devices not supported
 # /examples/emulation/extserver/,      -f omnetpp.ini -c Uplink_Traffic -r 0,         100s,         0000-0000    # pcap devices not supported
@@ -105,7 +81,6 @@
 
 # /examples/inet/hierarchical/,        -f omnetpp.ini -c Hosts9000 -r 0,              1s,              0000-0000    # cpu time limit exceeded during 0s simtime
 
-<<<<<<< HEAD
 /examples/inet/hierarchical99/,      -f omnetpp.ini -c General -r 0,                10000s,          3c93-ee65
 /examples/inet/ipv4largenet/,        -f omnetpp.ini -c IPv4LargeNet -r 0,           20s,             10f3-30a7
 
@@ -152,63 +127,6 @@
 /examples/inet/tcpclientserver/,     -f omnetpp.ini -c inet__inet_stream -r 0,      100s,            b32d-04f7
 /examples/inet/tcpclientserver/,     -f omnetpp.ini -c NSClinux__NSClinux -r 0,     100s,            a2f2-e626
 /examples/inet/tcpclientserver/,     -f omnetpp.ini -c NSClinux__NSClinux_stream -r 0, 100s,            a2f2-e626
-=======
-/examples/inet/hierarchical99/,      -f omnetpp.ini -c General -r 0,                10000s,          0963-aa18
-
-/examples/inet/hierarchical99/,      -f networklayer.ini -c IPv4 -r 0,              10000s,          658c-3560
-/examples/inet/hierarchical99/,      -f networklayer.ini -c IPv6 -r 0,              10000s,          9bf1-b785
-/examples/inet/hierarchical99/,      -f networklayer.ini -c Generic -r 0,           10000s,          b337-353f
-/examples/inet/hierarchical99/,      -f networklayer.ini -c Flood -r 0,             10000s,          8e15-fe5c
-/examples/inet/hierarchical99/,      -f networklayer.ini -c ProbabilisticBroadcast -r 0,              10000s,          4cb3-6b9b
-/examples/inet/hierarchical99/,      -f networklayer.ini -c AdaptiveProbabilisticBroadcast -r 0,      10000s,          9db3-5444
-/examples/inet/hierarchical99/,      -f networklayer.ini -c WiseRoute -r 0,         10000s,          d70d-1619
-
-/examples/inet/ipv4largenet/,        -f omnetpp.ini -c IPv4LargeNet -r 0,           20s,             a1a2-1905
-
-/examples/inet/kidsnw1/,             -f omnetpp.ini -c General -r 0,                1000s,           ba56-a220
-
-/examples/inet/multicast/,           -f omnetpp.ini -c General -r 0,                2000s,           76fb-30d4
-
-/examples/inet/nclients/,            -f basicHTTP.ini -c General -r 0,              500000s,         d676-0c2c
-/examples/inet/nclients/,            -f filetransfer.ini -c General -r 0,           5s,              6dfc-2cc3
-/examples/inet/nclients/,            -f fingerprints2.ini -c General -r 0,          50s,             ef5a-481c
-/examples/inet/nclients/,            -f fingerprints.ini -c General -r 0,           50s,             c2a3-191f
-/examples/inet/nclients/,            -f nclients2.ini -c General -r 0,              50s,             1ce0-3c82
-/examples/inet/nclients/,            -f nclients2.ini -c General -r 1,              50s,             c69b-76ac
-/examples/inet/nclients/,            -f omnetpp.ini -c General -r 0,                3000s,           aafa-2d89
-/examples/inet/nclients/,            -f omnetpp.ini -c inet__inet -r 0,             200s,            fff6-84ff
-/examples/inet/nclients/,            -f omnetpp.ini -c inet__lwip -r 0,             200s,            ab45-fa26
-/examples/inet/nclients/,            -f omnetpp.ini -c lwip__inet -r 0,             200s,            80f5-d0a7
-/examples/inet/nclients/,            -f omnetpp.ini -c lwip__lwip -r 0,             200s,            aaf4-40f9
-/examples/inet/nclients/,            -f omnetpp-ping.ini -c General -r 0,           10s,             f04a-458a
-/examples/inet/nclients/,            -f video.ini -c General -r 0,                  50s,             c53c-2686
-
-/examples/inet/pcaprecorder/,        -f omnetpp.ini -c General -r 0,                5000s,           bf16-34b9
-
-/examples/inet/routerperf/,          -f omnetpp.ini -c General -r 0,                100s,            9878-f99c
-
-/examples/inet/tcp_eth_reconnect/,   -f omnetpp.ini -c with_EtherMACFullDuplex_externalQueue -r 0, 5s,              8394-1022
-/examples/inet/tcp_eth_reconnect/,   -f omnetpp.ini -c with_EtherMACFullDuplex_internalQueue -r 0, 5s,              8966-c352
-/examples/inet/tcp_eth_reconnect/,   -f omnetpp.ini -c with_EtherMAC_externalQueue_fullduplex -r 0, 3s,              84ca-c15c
-/examples/inet/tcp_eth_reconnect/,   -f omnetpp.ini -c with_EtherMAC_internalQueue_fullduplex -r 0, 3s,              095d-90f3
-/examples/inet/tcp_eth_reconnect/,   -f omnetpp.ini -c with_EtherMAC_externalQueue_halfduplex -r 0, 2s,              1db7-af6e
-/examples/inet/tcp_eth_reconnect/,   -f omnetpp.ini -c with_EtherMAC_internalQueue_halfduplex -r 0, 2s,              ac49-d970
-/examples/inet/tcp_eth_reconnect/,   -f omnetpp.ini -c with_EtherMACFullDuplex_externalQueue -r 1, 5s,              8394-1022
-/examples/inet/tcp_eth_reconnect/,   -f omnetpp.ini -c with_EtherMACFullDuplex_internalQueue -r 1, 5s,              8966-c352
-/examples/inet/tcp_eth_reconnect/,   -f omnetpp.ini -c with_EtherMAC_externalQueue_fullduplex -r 1, 5s,              2d54-5ed3
-/examples/inet/tcp_eth_reconnect/,   -f omnetpp.ini -c with_EtherMAC_internalQueue_fullduplex -r 1, 5s,              3a04-0340
-/examples/inet/tcp_eth_reconnect/,   -f omnetpp.ini -c with_EtherMAC_externalQueue_halfduplex -r 1, 5s,              f6d7-7f8c
-/examples/inet/tcp_eth_reconnect/,   -f omnetpp.ini -c with_EtherMAC_internalQueue_halfduplex -r 1, 5s,              51aa-cd2f
-/examples/inet/tcp_ppp_reconnect/,   -f omnetpp.ini -c with_externalqueue -r 0,     5s,              4c8f-22e1
-/examples/inet/tcp_ppp_reconnect/,   -f omnetpp.ini -c with_internalQueue -r 0,     5s,              da7b-227a
-
-/examples/inet/tcpclientserver/,     -f omnetpp.ini -c default_tcp -r 0,            100s,            79e2-2a5c
-/examples/inet/tcpclientserver/,     -f omnetpp.ini -c inet__inet -r 0,             100s,            79e2-2a5c
-/examples/inet/tcpclientserver/,     -f omnetpp.ini -c inet__inet_msg -r 0,         100s,            98ae-5151
-/examples/inet/tcpclientserver/,     -f omnetpp.ini -c inet__inet_stream -r 0,      100s,            79e2-2a5c
-/examples/inet/tcpclientserver/,     -f omnetpp.ini -c NSClinux__NSClinux -r 0,     100s,            8ca1-6b4c
-/examples/inet/tcpclientserver/,     -f omnetpp.ini -c NSClinux__NSClinux_stream -r 0, 100s,            8ca1-6b4c
->>>>>>> b5bda9b6
 # /examples/inet/tcpclientserver/,     -f omnetpp.ini -c NSClinux__NSCfreebsd -r 0,   100s,         0000-0000    # freebsd NSC stack works on 32 bit system only
 # /examples/inet/tcpclientserver/,     -f omnetpp.ini -c NSCfreebsd__NSCfreebsd -r 0, 100s,         0000-0000    # freebsd NSC stack works on 32 bit system only
 # /examples/inet/tcpclientserver/,     -f omnetpp.ini -c NSClwip__inet -r 0,          100s,         0000-0000    # lwip NSC stack works on 32 bit system only
@@ -386,27 +304,17 @@
 /examples/voipstream/VoIPStreamTest/, -f omnetpp.ini -c pcm_s16le -r 0,              5s,              6b31-2a71
 /examples/voipstream/VoIPStreamTrafficTest/, -f omnetpp.ini -c General -r 0,                2s,              9ca9-46ed
 
-<<<<<<< HEAD
 /examples/wireless/handover/,        -f omnetpp.ini -c General -r 0,                1500s,           10fa-9f13
 /examples/wireless/hosttohost/,      -f omnetpp.ini -c Throughput1 -r 0,            5s,              5ee0-7ee3
 /examples/wireless/lan80211/,        -f omnetpp-ftp.ini -c TwoHosts -r 0,           100s,            0433-678d
 # /examples/wireless/lan80211/,        -f omnetpp-ftp.ini -c NHosts -r 0,             100s,         0000-0000   # interactive config, needed a *.numHosts parameter
 
 /examples/wireless/lan80211/,        -f omnetpp-streaming.ini -c Streaming1 -r 0,   50s,             6eb7-0fcd
-=======
-/examples/wireless/handover/,        -f omnetpp.ini -c General -r 0,                1500s,           8f8a-336f
-/examples/wireless/hosttohost/,      -f omnetpp.ini -c Throughput1 -r 0,            5s,              f4f7-fdac
-/examples/wireless/lan80211/,        -f omnetpp-ftp.ini -c TwoHosts -r 0,           100s,            479c-cd0c
-# /examples/wireless/lan80211/,        -f omnetpp-ftp.ini -c NHosts -r 0,             100s,         0000-0000   # interactive config, needed a *.numHosts parameter
-
-/examples/wireless/lan80211/,        -f omnetpp-streaming.ini -c Streaming1 -r 0,   50s,             6389-b5e4
->>>>>>> b5bda9b6
 # /examples/wireless/lan80211/,        -f omnetpp-streaming.ini -c Streaming2 -r 0,   100s,         0000-0000   # interactive config, needed a *.numHosts parameter
 /examples/wireless/lan80211/,        -f omnetpp.ini -c Ping1 -r 0,                  25s,             291d-efeb
 
 # /examples/wireless/lan80211/,        -f omnetpp.ini -c Ping2 -r 0,                  ---100s,         0000-0000   # [Config Ping2] # __interactive__
 
-<<<<<<< HEAD
 /examples/wireless/multiradio/,      -f omnetpp.ini -c IndependentWlans -r 0,       100s,            7473-b3c3
 /examples/wireless/multiradio/,      -f omnetpp.ini -c SwitchedWlans -r 0,          100s,            5823-b866
 /examples/wireless/multiradio/,      -f omnetpp.ini -c RoutedWlans -r 0,            100s,            7f8e-2613
@@ -415,15 +323,14 @@
 /examples/wireless/throughput/,      -f omnetpp.ini -c Throughput1 -r 0,            20s,             5bb5-da9c
 /examples/wireless/throughput/,      -f omnetpp.ini -c Throughput2 -r 0,            10s,             96b9-ff2b
 /examples/wireless/wiredandwirelesshostswithap/, -f omnetpp.ini -c General -r 0,                100s,            a8bc-a732
-=======
-/examples/wireless/multiradio/,      -f omnetpp.ini -c IndependentWlans -r 0,       100s,            d45e-4342
-/examples/wireless/multiradio/,      -f omnetpp.ini -c SwitchedWlans -r 0,          100s,            492b-c4d0
-/examples/wireless/multiradio/,      -f omnetpp.ini -c RoutedWlans -r 0,            100s,            6411-dca3
-/examples/wireless/synchronized/,    -f omnetpp.ini -c Synchronized -r 0,           2s,              69f0-6da5
-/examples/wireless/synchronized/,    -f omnetpp.ini -c NonSynchronized -r 0,        2s,              5c3f-bf74
-/examples/wireless/throughput/,      -f omnetpp.ini -c Throughput1 -r 0,            20s,             7d17-5d0d
-/examples/wireless/throughput/,      -f omnetpp.ini -c Throughput2 -r 0,            10s,             99b2-6920
-/examples/wireless/wiredandwirelesshostswithap/, -f omnetpp.ini -c General -r 0,                100s,            0571-facc
+
+/examples/inet/hierarchical99/,      -f networklayer.ini -c IPv4 -r 0,              10000s,          658c-3560
+/examples/inet/hierarchical99/,      -f networklayer.ini -c IPv6 -r 0,              10000s,          9bf1-b785
+/examples/inet/hierarchical99/,      -f networklayer.ini -c Generic -r 0,           10000s,          b337-353f
+/examples/inet/hierarchical99/,      -f networklayer.ini -c Flood -r 0,             10000s,          8e15-fe5c
+/examples/inet/hierarchical99/,      -f networklayer.ini -c ProbabilisticBroadcast -r 0,              10000s,          4cb3-6b9b
+/examples/inet/hierarchical99/,      -f networklayer.ini -c AdaptiveProbabilisticBroadcast -r 0,      10000s,          9db3-5444
+/examples/inet/hierarchical99/,      -f networklayer.ini -c WiseRoute -r 0,         10000s,          d70d-1619
 
 /examples/wireless/nic/,             -f omnetpp.ini -c IdealMacWithIdealRadio -r 0,          100s,             06fd-b135
 /examples/wireless/nic/,             -f omnetpp.ini -c IdealMacWithSimplifiedRadio -r 0,     100s,             af35-9827
@@ -443,5 +350,4 @@
 /examples/wireless/nic/,             -f omnetpp.ini -c CSMAWithUWBIRRadio -r 0,              100s,             2874-ea9a
 /examples/wireless/nic/,             -f omnetpp.ini -c Ieee80211MacWithIdealRadio -r 0,      100s,             e4ce-9edb
 /examples/wireless/nic/,             -f omnetpp.ini -c Ieee80211MacWithSimplifiedRadio -r 0, 100s,             647e-defd
-/examples/wireless/nic/,             -f omnetpp.ini -c Ieee80211MacWithDetailedRadio -r 0,   100s,             6f70-adfa
->>>>>>> b5bda9b6
+/examples/wireless/nic/,             -f omnetpp.ini -c Ieee80211MacWithDetailedRadio -r 0,   100s,             6f70-adfa