# all tests that require the external TCP/IP stacks (NSC / lwip)

<<<<<<< HEAD
/examples/inet/bulktransfer/,        -f omnetpp.ini -c inet__lwip -r 0,             50s,             78f5-b2a5 cecc-c9c5/tplx
/examples/inet/bulktransfer/,        -f omnetpp.ini -c inet_nsc -r 0,               50s,             87c7-84e6 f077-e3a6/tplx
/examples/inet/bulktransfer/,        -f omnetpp.ini -c lwip__inet -r 0,             50s,             afd9-633f 4896-98b6/tplx
/examples/inet/bulktransfer/,        -f omnetpp.ini -c lwip__lwip -r 0,             50s,             1c82-c1d2 e271-a45b/tplx
/examples/inet/bulktransfer/,        -f omnetpp.ini -c nsc_inet -r 0,               50s,             5a86-6051 4d37-e8b9/tplx
/examples/inet/bulktransfer/,        -f omnetpp.ini -c nsc_nsc -r 0,                50s,             ef20-f939 9d76-fa13/tplx
=======
/examples/inet/bulktransfer/,        -f omnetpp.ini -c inet__lwip -r 0,                  50s,          bd2a-412f/tplx
/examples/inet/bulktransfer/,        -f omnetpp.ini -c inet_nsc -r 0,                    50s,          a9ce-7005/tplx
/examples/inet/bulktransfer/,        -f omnetpp.ini -c lwip__inet -r 0,                  50s,          2e9a-6567/tplx
/examples/inet/bulktransfer/,        -f omnetpp.ini -c lwip__lwip -r 0,                  50s,          4add-2361/tplx
/examples/inet/bulktransfer/,        -f omnetpp.ini -c nsc_inet -r 0,                    50s,          0c73-d086/tplx
/examples/inet/bulktransfer/,        -f omnetpp.ini -c nsc_nsc -r 0,                     50s,          6673-ac54/tplx
>>>>>>> 98008ce9

# /examples/inet/shutdownrestart/,     -f omnetpp.ini -c TCP_NSC -r 0,                     100s,         0000-0000    # object transfer not supported by TCP_NSC
# /examples/inet/shutdownrestart/,     -f omnetpp.ini -c TCP_lwIP -r 0,                    100s,         0000-0000    # shutdown/restart not supported by TCP_lwIP

<<<<<<< HEAD
/examples/inet/tcpclientserver/,     -f omnetpp.ini -c NSClinux__NSClinux -r 0,     100s,            a2f2-e626 811a-46ea/tplx
/examples/inet/tcpclientserver/,     -f omnetpp.ini -c NSClinux__NSClinux_stream -r 0, 100s,            a2f2-e626 811a-46ea/tplx
# /examples/inet/tcpclientserver/,     -f omnetpp.ini -c NSClinux__NSCfreebsd -r 0,   100s,         0000-0000    # freebsd NSC stack works on 32 bit system only
# /examples/inet/tcpclientserver/,     -f omnetpp.ini -c NSCfreebsd__NSCfreebsd -r 0, 100s,         0000-0000    # freebsd NSC stack works on 32 bit system only
# /examples/inet/tcpclientserver/,     -f omnetpp.ini -c NSClwip__inet -r 0,          100s,         0000-0000    # lwip NSC stack works on 32 bit system only
/examples/inet/tcpclientserver/,     -f omnetpp.ini -c inet__NSClinux -r 0,         100s,            64a5-3fec e044-56aa/tplx
/examples/inet/tcpclientserver/,     -f omnetpp.ini -c lwip__lwip -r 0,             100s,            122b-1da4 f448-ab64/tplx
/examples/inet/tcpclientserver/,     -f omnetpp.ini -c lwip__inet -r 0,             100s,            0034-53b1 3046-82a1/tplx
/examples/inet/tcpclientserver/,     -f omnetpp.ini -c lwip__lwip__msg -r 0,        100s,            994a-13bd bf31-9868/tplx
/examples/inet/tcpclientserver/,     -f omnetpp.ini -c lwip__lwip__stream -r 0,     100s,            122b-1da4 f448-ab64/tplx
/examples/inet/tcpclientserver/,     -f omnetpp.ini -c inet__lwip -r 0,             100s,            99e0-3f1a 0e1d-a375/tplx

/examples/ipv6/ipv6bulk/,            -f omnetpp.ini -c inet__lwip -r 0,             50s,             ef84-a75a 40d4-e4cf/tplx
/examples/ipv6/ipv6bulk/,            -f omnetpp.ini -c inet_nsc -r 0,               50s,             9d1f-eb15 1b06-b9d2/tplx
/examples/ipv6/ipv6bulk/,            -f omnetpp.ini -c lwip__inet -r 0,             50s,             8197-899e 621d-ea3a/tplx
/examples/ipv6/ipv6bulk/,            -f omnetpp.ini -c lwip__lwip -r 0,             50s,             6625-8292 a5ea-9cc3/tplx
/examples/ipv6/ipv6bulk/,            -f omnetpp.ini -c nsc_inet -r 0,               50s,             9da8-ced0 d241-0cba/tplx
/examples/ipv6/ipv6bulk/,            -f omnetpp.ini -c nsc_nsc -r 0,                50s,             5dca-5113 7cbd-7ca6/tplx

/examples/inet/nclients/,            -f omnetpp.ini -c inet__lwip -r 0,             200s,            4f79-32a2 e194-036d/tplx
/examples/inet/nclients/,            -f omnetpp.ini -c lwip__inet -r 0,             200s,            162c-e615 0de9-dea9/tplx
/examples/inet/nclients/,            -f omnetpp.ini -c lwip__lwip -r 0,             200s,            445f-6780 53b3-7f25/tplx
=======
/examples/inet/tcpclientserver/,     -f omnetpp.ini -c NSClinux__NSClinux -r 0,          100s,         6fd8-7a50/tplx
/examples/inet/tcpclientserver/,     -f omnetpp.ini -c NSClinux__NSClinux_stream -r 0,   100s,         6fd8-7a50/tplx
# /examples/inet/tcpclientserver/,     -f omnetpp.ini -c NSClinux__NSCfreebsd -r 0,        100s,         0000-0000    # freebsd NSC stack works on 32 bit system only
# /examples/inet/tcpclientserver/,     -f omnetpp.ini -c NSCfreebsd__NSCfreebsd -r 0,      100s,         0000-0000    # freebsd NSC stack works on 32 bit system only
# /examples/inet/tcpclientserver/,     -f omnetpp.ini -c NSClwip__inet -r 0,               100s,         0000-0000    # lwip NSC stack works on 32 bit system only
/examples/inet/tcpclientserver/,     -f omnetpp.ini -c inet__NSClinux -r 0,              100s,         3f77-df81/tplx
/examples/inet/tcpclientserver/,     -f omnetpp.ini -c lwip__lwip -r 0,                  100s,         11ff-bd76/tplx
/examples/inet/tcpclientserver/,     -f omnetpp.ini -c lwip__inet -r 0,                  100s,         0af1-4b89/tplx
/examples/inet/tcpclientserver/,     -f omnetpp.ini -c lwip__lwip__msg -r 0,             100s,         e016-650f/tplx
/examples/inet/tcpclientserver/,     -f omnetpp.ini -c lwip__lwip__stream -r 0,          100s,         11ff-bd76/tplx
/examples/inet/tcpclientserver/,     -f omnetpp.ini -c inet__lwip -r 0,                  100s,         34ba-d33b/tplx

/examples/ipv6/ipv6bulk/,            -f omnetpp.ini -c inet__lwip -r 0,                  50s,          563e-41a1/tplx
/examples/ipv6/ipv6bulk/,            -f omnetpp.ini -c inet_nsc -r 0,                    50s,          d6f9-8685/tplx
/examples/ipv6/ipv6bulk/,            -f omnetpp.ini -c lwip__inet -r 0,                  50s,          9be7-415d/tplx
/examples/ipv6/ipv6bulk/,            -f omnetpp.ini -c lwip__lwip -r 0,                  50s,          4c0b-ab32/tplx
/examples/ipv6/ipv6bulk/,            -f omnetpp.ini -c nsc_inet -r 0,                    50s,          986f-e0ee/tplx
/examples/ipv6/ipv6bulk/,            -f omnetpp.ini -c nsc_nsc -r 0,                     50s,          5c00-5a9b/tplx

/examples/inet/nclients/,            -f omnetpp.ini -c inet__lwip -r 0,                  200s,         36e4-cc43/tplx
/examples/inet/nclients/,            -f omnetpp.ini -c lwip__inet -r 0,                  200s,         7804-6aee/tplx
/examples/inet/nclients/,            -f omnetpp.ini -c lwip__lwip -r 0,                  200s,         cd30-633b/tplx
>>>>>>> 98008ce9
<|MERGE_RESOLUTION|>--- conflicted
+++ resolved
@@ -1,31 +1,21 @@
 # all tests that require the external TCP/IP stacks (NSC / lwip)
 
-<<<<<<< HEAD
-/examples/inet/bulktransfer/,        -f omnetpp.ini -c inet__lwip -r 0,             50s,             78f5-b2a5 cecc-c9c5/tplx
-/examples/inet/bulktransfer/,        -f omnetpp.ini -c inet_nsc -r 0,               50s,             87c7-84e6 f077-e3a6/tplx
-/examples/inet/bulktransfer/,        -f omnetpp.ini -c lwip__inet -r 0,             50s,             afd9-633f 4896-98b6/tplx
-/examples/inet/bulktransfer/,        -f omnetpp.ini -c lwip__lwip -r 0,             50s,             1c82-c1d2 e271-a45b/tplx
-/examples/inet/bulktransfer/,        -f omnetpp.ini -c nsc_inet -r 0,               50s,             5a86-6051 4d37-e8b9/tplx
-/examples/inet/bulktransfer/,        -f omnetpp.ini -c nsc_nsc -r 0,                50s,             ef20-f939 9d76-fa13/tplx
-=======
-/examples/inet/bulktransfer/,        -f omnetpp.ini -c inet__lwip -r 0,                  50s,          bd2a-412f/tplx
-/examples/inet/bulktransfer/,        -f omnetpp.ini -c inet_nsc -r 0,                    50s,          a9ce-7005/tplx
-/examples/inet/bulktransfer/,        -f omnetpp.ini -c lwip__inet -r 0,                  50s,          2e9a-6567/tplx
-/examples/inet/bulktransfer/,        -f omnetpp.ini -c lwip__lwip -r 0,                  50s,          4add-2361/tplx
-/examples/inet/bulktransfer/,        -f omnetpp.ini -c nsc_inet -r 0,                    50s,          0c73-d086/tplx
-/examples/inet/bulktransfer/,        -f omnetpp.ini -c nsc_nsc -r 0,                     50s,          6673-ac54/tplx
->>>>>>> 98008ce9
+/examples/inet/bulktransfer/,        -f omnetpp.ini -c inet__lwip -r 0,             50s,             cecc-c9c5/tplx
+/examples/inet/bulktransfer/,        -f omnetpp.ini -c inet_nsc -r 0,               50s,             f077-e3a6/tplx
+/examples/inet/bulktransfer/,        -f omnetpp.ini -c lwip__inet -r 0,             50s,             4896-98b6/tplx
+/examples/inet/bulktransfer/,        -f omnetpp.ini -c lwip__lwip -r 0,             50s,             e271-a45b/tplx
+/examples/inet/bulktransfer/,        -f omnetpp.ini -c nsc_inet -r 0,               50s,             4d37-e8b9/tplx
+/examples/inet/bulktransfer/,        -f omnetpp.ini -c nsc_nsc -r 0,                50s,             9d76-fa13/tplx
 
 # /examples/inet/shutdownrestart/,     -f omnetpp.ini -c TCP_NSC -r 0,                     100s,         0000-0000    # object transfer not supported by TCP_NSC
 # /examples/inet/shutdownrestart/,     -f omnetpp.ini -c TCP_lwIP -r 0,                    100s,         0000-0000    # shutdown/restart not supported by TCP_lwIP
 
-<<<<<<< HEAD
-/examples/inet/tcpclientserver/,     -f omnetpp.ini -c NSClinux__NSClinux -r 0,     100s,            a2f2-e626 811a-46ea/tplx
-/examples/inet/tcpclientserver/,     -f omnetpp.ini -c NSClinux__NSClinux_stream -r 0, 100s,            a2f2-e626 811a-46ea/tplx
+/examples/inet/tcpclientserver/,     -f omnetpp.ini -c NSClinux__NSClinux -r 0,     100s,            811a-46ea/tplx
+/examples/inet/tcpclientserver/,     -f omnetpp.ini -c NSClinux__NSClinux_stream -r 0, 100s,         811a-46ea/tplx
 # /examples/inet/tcpclientserver/,     -f omnetpp.ini -c NSClinux__NSCfreebsd -r 0,   100s,         0000-0000    # freebsd NSC stack works on 32 bit system only
 # /examples/inet/tcpclientserver/,     -f omnetpp.ini -c NSCfreebsd__NSCfreebsd -r 0, 100s,         0000-0000    # freebsd NSC stack works on 32 bit system only
 # /examples/inet/tcpclientserver/,     -f omnetpp.ini -c NSClwip__inet -r 0,          100s,         0000-0000    # lwip NSC stack works on 32 bit system only
-/examples/inet/tcpclientserver/,     -f omnetpp.ini -c inet__NSClinux -r 0,         100s,            64a5-3fec e044-56aa/tplx
+/examples/inet/tcpclientserver/,     -f omnetpp.ini -c inet__NSClinux -r 0,         100s,            e044-56aa/tplx
 /examples/inet/tcpclientserver/,     -f omnetpp.ini -c lwip__lwip -r 0,             100s,            122b-1da4 f448-ab64/tplx
 /examples/inet/tcpclientserver/,     -f omnetpp.ini -c lwip__inet -r 0,             100s,            0034-53b1 3046-82a1/tplx
 /examples/inet/tcpclientserver/,     -f omnetpp.ini -c lwip__lwip__msg -r 0,        100s,            994a-13bd bf31-9868/tplx
@@ -41,28 +31,4 @@
 
 /examples/inet/nclients/,            -f omnetpp.ini -c inet__lwip -r 0,             200s,            4f79-32a2 e194-036d/tplx
 /examples/inet/nclients/,            -f omnetpp.ini -c lwip__inet -r 0,             200s,            162c-e615 0de9-dea9/tplx
-/examples/inet/nclients/,            -f omnetpp.ini -c lwip__lwip -r 0,             200s,            445f-6780 53b3-7f25/tplx
-=======
-/examples/inet/tcpclientserver/,     -f omnetpp.ini -c NSClinux__NSClinux -r 0,          100s,         6fd8-7a50/tplx
-/examples/inet/tcpclientserver/,     -f omnetpp.ini -c NSClinux__NSClinux_stream -r 0,   100s,         6fd8-7a50/tplx
-# /examples/inet/tcpclientserver/,     -f omnetpp.ini -c NSClinux__NSCfreebsd -r 0,        100s,         0000-0000    # freebsd NSC stack works on 32 bit system only
-# /examples/inet/tcpclientserver/,     -f omnetpp.ini -c NSCfreebsd__NSCfreebsd -r 0,      100s,         0000-0000    # freebsd NSC stack works on 32 bit system only
-# /examples/inet/tcpclientserver/,     -f omnetpp.ini -c NSClwip__inet -r 0,               100s,         0000-0000    # lwip NSC stack works on 32 bit system only
-/examples/inet/tcpclientserver/,     -f omnetpp.ini -c inet__NSClinux -r 0,              100s,         3f77-df81/tplx
-/examples/inet/tcpclientserver/,     -f omnetpp.ini -c lwip__lwip -r 0,                  100s,         11ff-bd76/tplx
-/examples/inet/tcpclientserver/,     -f omnetpp.ini -c lwip__inet -r 0,                  100s,         0af1-4b89/tplx
-/examples/inet/tcpclientserver/,     -f omnetpp.ini -c lwip__lwip__msg -r 0,             100s,         e016-650f/tplx
-/examples/inet/tcpclientserver/,     -f omnetpp.ini -c lwip__lwip__stream -r 0,          100s,         11ff-bd76/tplx
-/examples/inet/tcpclientserver/,     -f omnetpp.ini -c inet__lwip -r 0,                  100s,         34ba-d33b/tplx
-
-/examples/ipv6/ipv6bulk/,            -f omnetpp.ini -c inet__lwip -r 0,                  50s,          563e-41a1/tplx
-/examples/ipv6/ipv6bulk/,            -f omnetpp.ini -c inet_nsc -r 0,                    50s,          d6f9-8685/tplx
-/examples/ipv6/ipv6bulk/,            -f omnetpp.ini -c lwip__inet -r 0,                  50s,          9be7-415d/tplx
-/examples/ipv6/ipv6bulk/,            -f omnetpp.ini -c lwip__lwip -r 0,                  50s,          4c0b-ab32/tplx
-/examples/ipv6/ipv6bulk/,            -f omnetpp.ini -c nsc_inet -r 0,                    50s,          986f-e0ee/tplx
-/examples/ipv6/ipv6bulk/,            -f omnetpp.ini -c nsc_nsc -r 0,                     50s,          5c00-5a9b/tplx
-
-/examples/inet/nclients/,            -f omnetpp.ini -c inet__lwip -r 0,                  200s,         36e4-cc43/tplx
-/examples/inet/nclients/,            -f omnetpp.ini -c lwip__inet -r 0,                  200s,         7804-6aee/tplx
-/examples/inet/nclients/,            -f omnetpp.ini -c lwip__lwip -r 0,                  200s,         cd30-633b/tplx
->>>>>>> 98008ce9
+/examples/inet/nclients/,            -f omnetpp.ini -c lwip__lwip -r 0,             200s,            445f-6780 53b3-7f25/tplx