#!/bin/sh

# This script compares the fingerprint evolution of two simulation runs.
# It takes two eventlog files and outputs a diff file that can be used to
# find the first event where the fingerprints don't match.
#
# Configure the simulation by adding the following lines to the ini file:
#
# record-eventlog = true
<<<<<<< HEAD
# fingerprint = 0000-0000

grep "E #" $1 | awk '{print $13}' | uniq > $1.tmp
grep "E #" $2 | awk '{print $13}' | uniq > $2.tmp
diff -y -t --suppress-common-lines $1.tmp $2.tmp > diffingerprints.diff
rm $1.tmp
rm $2.tmp
f1=`head -n 1 diffingerprints.diff | awk '{print $1}'`
f2=`head -n 1 diffingerprints.diff | awk '{print $3}'`
grep -e "$f1" $1 | head -n 1
grep -e "$f2" $2 | head -n 1
=======
# cmdenv-log-format = "%f %g [%l] "
# fingerprint = 0000-0000

grep -e "^E #" $1 | awk '{print $3 " " $13}' | awk '!x[$1]++' > $1.tmp
grep -e "^E #" $2 | awk '{print $3 " " $13}' | awk '!x[$1]++' > $2.tmp
diff -U 1 $1.tmp $2.tmp > diffingerprints.diff
head -n 4 diffingerprints.diff | tail -n 1
#rm $1.tmp
#rm $2.tmp
>>>>>>> 557f3475
<|MERGE_RESOLUTION|>--- conflicted
+++ resolved
@@ -7,7 +7,7 @@
 # Configure the simulation by adding the following lines to the ini file:
 #
 # record-eventlog = true
-<<<<<<< HEAD
+# cmdenv-log-format = "%f %g [%l] "
 # fingerprint = 0000-0000
 
 grep "E #" $1 | awk '{print $13}' | uniq > $1.tmp
@@ -18,15 +18,4 @@
 f1=`head -n 1 diffingerprints.diff | awk '{print $1}'`
 f2=`head -n 1 diffingerprints.diff | awk '{print $3}'`
 grep -e "$f1" $1 | head -n 1
-grep -e "$f2" $2 | head -n 1
-=======
-# cmdenv-log-format = "%f %g [%l] "
-# fingerprint = 0000-0000
-
-grep -e "^E #" $1 | awk '{print $3 " " $13}' | awk '!x[$1]++' > $1.tmp
-grep -e "^E #" $2 | awk '{print $3 " " $13}' | awk '!x[$1]++' > $2.tmp
-diff -U 1 $1.tmp $2.tmp > diffingerprints.diff
-head -n 4 diffingerprints.diff | tail -n 1
-#rm $1.tmp
-#rm $2.tmp
->>>>>>> 557f3475
+grep -e "$f2" $2 | head -n 1