<<<<<<< HEAD
# workingdir,                        args,                                          simtimelimit,    fingerprint
/examples/manetrouting/fg80211/ini/, -f Mob_DSR_omnetpp.ini -c General -r 0,        100s,            928e-d3e7
/examples/manetrouting/fg80211/,     -f omnetpp.ini -c General -r 0,                100s,            16da-3599
/examples/manetrouting/fg80211/,     -f omnetpp.ini -c DYMOUM -r 0,                 100s,            a739-98d1
/examples/manetrouting/fg80211/,     -f omnetpp.ini -c DYMO -r 0,                   100s,            fb75-c9ed
/examples/manetrouting/fg80211/,     -f omnetpp.ini -c DSRUU -r 0,                  100s,            a89d-09db
/examples/manetrouting/fg80211/,     -f omnetpp.ini -c OLSR -r 0,                   20s,             f18d-838c
/examples/manetrouting/fg80211/,     -f omnetpp.ini -c DSDV_2 -r 0,                 10s,             e81c-9a79
/examples/manetrouting/fg80211/,     -f omnetpp.ini -c Batman -r 0,                 10s,             451d-300d
/examples/manetrouting/grid_aodv/,   -f omnetpp.ini -c General -r 0,                10s,             35f9-cbb5
/examples/manetrouting/grid_aodv/,   -f omnetpp.ini -c DYMO -r 0,                   10s,             63bf-e556
/examples/manetrouting/grid_aodv/,   -f omnetpp.ini -c DYMOUM -r 0,                 10s,             0eb4-2595
# /examples/manetrouting/grid_aodv/,   -f omnetpp.ini -c AODVUU -r 0,                 10s,             6a17-abf7    #unstable fingerprint
/examples/manetrouting/grid_aodv/,   -f omnetpp.ini -c DSRUU -r 0,                  10s,             34b3-831d
/examples/manetrouting/grid_aodv/,   -f omnetpp.ini -c OLSR -r 0,                   10s,             fe09-a6bc
/examples/manetrouting/grid_aodv/,   -f omnetpp.ini -c DSDV_2 -r 0,                 5s,              ff5a-713a
/examples/manetrouting/grid_aodv/,   -f omnetpp.ini -c Batman -r 0,                 10s,             7ec6-9c86
/examples/manetrouting/hna/,         -f omnetpp.ini -c single_radio -r 0,           100s,            0cc4-295e
/examples/manetrouting/hna/,         -f omnetpp.ini -c multi_radio -r 0,            100s,            ba28-f028
/examples/manetrouting/manetMultiradio/, -f 3_nodes.ini -c MultiRadio -r 0,             100s,            9231-a82b
/examples/manetrouting/net80211_aodv/, -f omnetpp.ini -c DYMOUM -r 0,                 100s,            77b6-c55d
/examples/manetrouting/net80211_aodv/, -f omnetpp.ini -c DYMO -r 0,                   100s,            5127-b41a
# /examples/manetrouting/net80211_aodv/, -f omnetpp.ini -c AODVUU -r 0,                 100s,            9d02-6e8d  # unstable fingerprint
/examples/manetrouting/net80211_aodv/, -f omnetpp.ini -c DSRUU -r 0,                  100s,            11f2-faab
/examples/manetrouting/net80211_aodv/, -f omnetpp.ini -c OLSR -r 0,                   5s,              689b-7a5c
/examples/manetrouting/net80211_aodv/, -f omnetpp.ini -c DSDV_2 -r 0,                 5s,              c733-3c90
/examples/manetrouting/net80211_aodv/, -f omnetpp.ini -c Batman -r 0,                 2s,              3f1f-0b90
/examples/manetrouting/net80211_control/, -f omnetpp.ini -c General -r 0,                10s,             c7d9-0df2
/examples/manetrouting/net80211_control/, -f omnetpp.ini -c DYMOUM -r 0,                 10s,             7039-361c
/examples/manetrouting/net80211_control/, -f omnetpp.ini -c AODVUU -r 0,                 10s,             64f2-2e2b
/examples/manetrouting/net80211_control/, -f omnetpp.ini -c DSRUU -r 0,                  10s,             3d53-103c
/examples/manetrouting/net80211_control/, -f omnetpp.ini -c OLSR -r 0,                   10s,             c7d9-0df2
/examples/manetrouting/net80211_control/, -f omnetpp.ini -c DSDV_2 -r 0,                 3s,              3248-c21d
/examples/manetrouting/net80211_control/, -f omnetpp.ini -c DYMO -r 0,                   10s,             7039-361c
/examples/manetrouting/net80211_control/, -f omnetpp.ini -c Batman -r 0,                 10s,             e8b0-cbce
=======
# workingdir,                        args,                                          simtimelimit,    fingerprintx
/examples/manetrouting/fg80211/ini/, -f Mob_DSR_omnetpp.ini -c General -r 0,        100s,            feb4-0167
/examples/manetrouting/fg80211/,     -f omnetpp.ini -c General -r 0,                100s,            1130-7f5b
/examples/manetrouting/fg80211/,     -f omnetpp.ini -c DYMOUM -r 0,                 100s,            62f3-f815
/examples/manetrouting/fg80211/,     -f omnetpp.ini -c DYMO -r 0,                   100s,            016b-4b8a
/examples/manetrouting/fg80211/,     -f omnetpp.ini -c DSRUU -r 0,                  100s,            f827-a583
/examples/manetrouting/fg80211/,     -f omnetpp.ini -c OLSR -r 0,                   20s,             f18d-838c
/examples/manetrouting/fg80211/,     -f omnetpp.ini -c DSDV_2 -r 0,                 10s,             e854-9ef9
/examples/manetrouting/fg80211/,     -f omnetpp.ini -c Batman -r 0,                 10s,             451d-300d
/examples/manetrouting/grid_aodv/,   -f omnetpp.ini -c General -r 0,                10s,             0032-36f5
/examples/manetrouting/grid_aodv/,   -f omnetpp.ini -c DYMO -r 0,                   10s,             295a-1133
/examples/manetrouting/grid_aodv/,   -f omnetpp.ini -c DYMOUM -r 0,                 10s,             9707-7182
# /examples/manetrouting/grid_aodv/,   -f omnetpp.ini -c AODVUU -r 0,                 10s,             6a17-abf7    #unstable fingerprint
/examples/manetrouting/grid_aodv/,   -f omnetpp.ini -c DSRUU -r 0,                  10s,             93b8-a3c8
/examples/manetrouting/grid_aodv/,   -f omnetpp.ini -c OLSR -r 0,                   10s,             8ff6-7df5
/examples/manetrouting/grid_aodv/,   -f omnetpp.ini -c DSDV_2 -r 0,                 5s,              ac9f-1dcf
/examples/manetrouting/grid_aodv/,   -f omnetpp.ini -c Batman -r 0,                 10s,             14fa-e1b5
/examples/manetrouting/hna/,         -f omnetpp.ini -c single_radio -r 0,           100s,            b5ba-79d3
/examples/manetrouting/hna/,         -f omnetpp.ini -c multi_radio -r 0,            100s,            9a00-f2c8
/examples/manetrouting/manetMultiradio/, -f 3_nodes.ini -c MultiRadio -r 0,             100s,            3cb8-1248
/examples/manetrouting/net80211_aodv/, -f omnetpp.ini -c DYMOUM -r 0,                 100s,            300d-2c4f
/examples/manetrouting/net80211_aodv/, -f omnetpp.ini -c DYMO -r 0,                   100s,            3d9c-860e
# /examples/manetrouting/net80211_aodv/, -f omnetpp.ini -c AODVUU -r 0,                 100s,            9d02-6e8d  # unstable fingerprint
/examples/manetrouting/net80211_aodv/, -f omnetpp.ini -c DSRUU -r 0,                  100s,            bf4b-3bb9
/examples/manetrouting/net80211_aodv/, -f omnetpp.ini -c OLSR -r 0,                   5s,              780b-cb2e
/examples/manetrouting/net80211_aodv/, -f omnetpp.ini -c DSDV_2 -r 0,                 5s,              a1a0-09f2
/examples/manetrouting/net80211_aodv/, -f omnetpp.ini -c Batman -r 0,                 2s,              b48f-9c35
/examples/manetrouting/net80211_control/, -f omnetpp.ini -c General -r 0,                10s,             78b6-e00f
/examples/manetrouting/net80211_control/, -f omnetpp.ini -c DYMOUM -r 0,                 10s,             7039-361c
/examples/manetrouting/net80211_control/, -f omnetpp.ini -c AODVUU -r 0,                 10s,             64f2-2e2b
/examples/manetrouting/net80211_control/, -f omnetpp.ini -c DSRUU -r 0,                  10s,             3d53-103c
/examples/manetrouting/net80211_control/, -f omnetpp.ini -c OLSR -r 0,                   10s,             78b6-e00f
/examples/manetrouting/net80211_control/, -f omnetpp.ini -c DSDV_2 -r 0,                 3s,              507f-358a
/examples/manetrouting/net80211_control/, -f omnetpp.ini -c DYMO -r 0,                   10s,             7039-361c
/examples/manetrouting/net80211_control/, -f omnetpp.ini -c Batman -r 0,                 10s,             7d18-8e58
>>>>>>> d9b53d91
<|MERGE_RESOLUTION|>--- conflicted
+++ resolved
@@ -1,73 +1,35 @@
-<<<<<<< HEAD
 # workingdir,                        args,                                          simtimelimit,    fingerprint
-/examples/manetrouting/fg80211/ini/, -f Mob_DSR_omnetpp.ini -c General -r 0,        100s,            928e-d3e7
-/examples/manetrouting/fg80211/,     -f omnetpp.ini -c General -r 0,                100s,            16da-3599
-/examples/manetrouting/fg80211/,     -f omnetpp.ini -c DYMOUM -r 0,                 100s,            a739-98d1
-/examples/manetrouting/fg80211/,     -f omnetpp.ini -c DYMO -r 0,                   100s,            fb75-c9ed
-/examples/manetrouting/fg80211/,     -f omnetpp.ini -c DSRUU -r 0,                  100s,            a89d-09db
-/examples/manetrouting/fg80211/,     -f omnetpp.ini -c OLSR -r 0,                   20s,             f18d-838c
-/examples/manetrouting/fg80211/,     -f omnetpp.ini -c DSDV_2 -r 0,                 10s,             e81c-9a79
-/examples/manetrouting/fg80211/,     -f omnetpp.ini -c Batman -r 0,                 10s,             451d-300d
-/examples/manetrouting/grid_aodv/,   -f omnetpp.ini -c General -r 0,                10s,             35f9-cbb5
-/examples/manetrouting/grid_aodv/,   -f omnetpp.ini -c DYMO -r 0,                   10s,             63bf-e556
-/examples/manetrouting/grid_aodv/,   -f omnetpp.ini -c DYMOUM -r 0,                 10s,             0eb4-2595
+/examples/manetrouting/fg80211/ini/, -f Mob_DSR_omnetpp.ini -c General -r 0,        100s,            54e7-ee61
+/examples/manetrouting/fg80211/,     -f omnetpp.ini -c General -r 0,                100s,            1061-3bb8
+/examples/manetrouting/fg80211/,     -f omnetpp.ini -c DYMOUM -r 0,                 100s,            5c35-c446
+/examples/manetrouting/fg80211/,     -f omnetpp.ini -c DYMO -r 0,                   100s,            ee1e-1082
+/examples/manetrouting/fg80211/,     -f omnetpp.ini -c DSRUU -r 0,                  100s,            869c-d6c7
+/examples/manetrouting/fg80211/,     -f omnetpp.ini -c OLSR -r 0,                   20s,             d0f5-4dce
+/examples/manetrouting/fg80211/,     -f omnetpp.ini -c DSDV_2 -r 0,                 10s,             8a1e-a182
+/examples/manetrouting/fg80211/,     -f omnetpp.ini -c Batman -r 0,                 10s,             8c97-1a2b
+/examples/manetrouting/grid_aodv/,   -f omnetpp.ini -c General -r 0,                10s,             d391-a4bd
+/examples/manetrouting/grid_aodv/,   -f omnetpp.ini -c DYMO -r 0,                   10s,             1979-aaf5
+/examples/manetrouting/grid_aodv/,   -f omnetpp.ini -c DYMOUM -r 0,                 10s,             d344-bcf0
 # /examples/manetrouting/grid_aodv/,   -f omnetpp.ini -c AODVUU -r 0,                 10s,             6a17-abf7    #unstable fingerprint
-/examples/manetrouting/grid_aodv/,   -f omnetpp.ini -c DSRUU -r 0,                  10s,             34b3-831d
-/examples/manetrouting/grid_aodv/,   -f omnetpp.ini -c OLSR -r 0,                   10s,             fe09-a6bc
-/examples/manetrouting/grid_aodv/,   -f omnetpp.ini -c DSDV_2 -r 0,                 5s,              ff5a-713a
-/examples/manetrouting/grid_aodv/,   -f omnetpp.ini -c Batman -r 0,                 10s,             7ec6-9c86
-/examples/manetrouting/hna/,         -f omnetpp.ini -c single_radio -r 0,           100s,            0cc4-295e
-/examples/manetrouting/hna/,         -f omnetpp.ini -c multi_radio -r 0,            100s,            ba28-f028
-/examples/manetrouting/manetMultiradio/, -f 3_nodes.ini -c MultiRadio -r 0,             100s,            9231-a82b
-/examples/manetrouting/net80211_aodv/, -f omnetpp.ini -c DYMOUM -r 0,                 100s,            77b6-c55d
-/examples/manetrouting/net80211_aodv/, -f omnetpp.ini -c DYMO -r 0,                   100s,            5127-b41a
+/examples/manetrouting/grid_aodv/,   -f omnetpp.ini -c DSRUU -r 0,                  10s,             7ad2-54e4
+/examples/manetrouting/grid_aodv/,   -f omnetpp.ini -c OLSR -r 0,                   10s,             b9fd-0e17
+/examples/manetrouting/grid_aodv/,   -f omnetpp.ini -c DSDV_2 -r 0,                 5s,              e6a8-0e9b
+/examples/manetrouting/grid_aodv/,   -f omnetpp.ini -c Batman -r 0,                 10s,             7bae-0bb4
+/examples/manetrouting/hna/,         -f omnetpp.ini -c single_radio -r 0,           100s,            6be1-da63
+/examples/manetrouting/hna/,         -f omnetpp.ini -c multi_radio -r 0,            100s,            cfe7-4e99
+/examples/manetrouting/manetMultiradio/, -f 3_nodes.ini -c MultiRadio -r 0,             100s,            743b-13e9
+/examples/manetrouting/net80211_aodv/, -f omnetpp.ini -c DYMOUM -r 0,                 100s,            cb13-ad44
+/examples/manetrouting/net80211_aodv/, -f omnetpp.ini -c DYMO -r 0,                   100s,            d302-9e34
 # /examples/manetrouting/net80211_aodv/, -f omnetpp.ini -c AODVUU -r 0,                 100s,            9d02-6e8d  # unstable fingerprint
-/examples/manetrouting/net80211_aodv/, -f omnetpp.ini -c DSRUU -r 0,                  100s,            11f2-faab
-/examples/manetrouting/net80211_aodv/, -f omnetpp.ini -c OLSR -r 0,                   5s,              689b-7a5c
-/examples/manetrouting/net80211_aodv/, -f omnetpp.ini -c DSDV_2 -r 0,                 5s,              c733-3c90
-/examples/manetrouting/net80211_aodv/, -f omnetpp.ini -c Batman -r 0,                 2s,              3f1f-0b90
-/examples/manetrouting/net80211_control/, -f omnetpp.ini -c General -r 0,                10s,             c7d9-0df2
+/examples/manetrouting/net80211_aodv/, -f omnetpp.ini -c DSRUU -r 0,                  100s,            5f36-058c
+/examples/manetrouting/net80211_aodv/, -f omnetpp.ini -c OLSR -r 0,                   5s,              711e-c8b7
+/examples/manetrouting/net80211_aodv/, -f omnetpp.ini -c DSDV_2 -r 0,                 5s,              5fc3-474e
+/examples/manetrouting/net80211_aodv/, -f omnetpp.ini -c Batman -r 0,                 2s,              5c70-3f25
+/examples/manetrouting/net80211_control/, -f omnetpp.ini -c General -r 0,                10s,             13f8-5956
 /examples/manetrouting/net80211_control/, -f omnetpp.ini -c DYMOUM -r 0,                 10s,             7039-361c
 /examples/manetrouting/net80211_control/, -f omnetpp.ini -c AODVUU -r 0,                 10s,             64f2-2e2b
 /examples/manetrouting/net80211_control/, -f omnetpp.ini -c DSRUU -r 0,                  10s,             3d53-103c
-/examples/manetrouting/net80211_control/, -f omnetpp.ini -c OLSR -r 0,                   10s,             c7d9-0df2
-/examples/manetrouting/net80211_control/, -f omnetpp.ini -c DSDV_2 -r 0,                 3s,              3248-c21d
+/examples/manetrouting/net80211_control/, -f omnetpp.ini -c OLSR -r 0,                   10s,             13f8-5956
+/examples/manetrouting/net80211_control/, -f omnetpp.ini -c DSDV_2 -r 0,                 3s,              f395-46a5
 /examples/manetrouting/net80211_control/, -f omnetpp.ini -c DYMO -r 0,                   10s,             7039-361c
-/examples/manetrouting/net80211_control/, -f omnetpp.ini -c Batman -r 0,                 10s,             e8b0-cbce
-=======
-# workingdir,                        args,                                          simtimelimit,    fingerprintx
-/examples/manetrouting/fg80211/ini/, -f Mob_DSR_omnetpp.ini -c General -r 0,        100s,            feb4-0167
-/examples/manetrouting/fg80211/,     -f omnetpp.ini -c General -r 0,                100s,            1130-7f5b
-/examples/manetrouting/fg80211/,     -f omnetpp.ini -c DYMOUM -r 0,                 100s,            62f3-f815
-/examples/manetrouting/fg80211/,     -f omnetpp.ini -c DYMO -r 0,                   100s,            016b-4b8a
-/examples/manetrouting/fg80211/,     -f omnetpp.ini -c DSRUU -r 0,                  100s,            f827-a583
-/examples/manetrouting/fg80211/,     -f omnetpp.ini -c OLSR -r 0,                   20s,             f18d-838c
-/examples/manetrouting/fg80211/,     -f omnetpp.ini -c DSDV_2 -r 0,                 10s,             e854-9ef9
-/examples/manetrouting/fg80211/,     -f omnetpp.ini -c Batman -r 0,                 10s,             451d-300d
-/examples/manetrouting/grid_aodv/,   -f omnetpp.ini -c General -r 0,                10s,             0032-36f5
-/examples/manetrouting/grid_aodv/,   -f omnetpp.ini -c DYMO -r 0,                   10s,             295a-1133
-/examples/manetrouting/grid_aodv/,   -f omnetpp.ini -c DYMOUM -r 0,                 10s,             9707-7182
-# /examples/manetrouting/grid_aodv/,   -f omnetpp.ini -c AODVUU -r 0,                 10s,             6a17-abf7    #unstable fingerprint
-/examples/manetrouting/grid_aodv/,   -f omnetpp.ini -c DSRUU -r 0,                  10s,             93b8-a3c8
-/examples/manetrouting/grid_aodv/,   -f omnetpp.ini -c OLSR -r 0,                   10s,             8ff6-7df5
-/examples/manetrouting/grid_aodv/,   -f omnetpp.ini -c DSDV_2 -r 0,                 5s,              ac9f-1dcf
-/examples/manetrouting/grid_aodv/,   -f omnetpp.ini -c Batman -r 0,                 10s,             14fa-e1b5
-/examples/manetrouting/hna/,         -f omnetpp.ini -c single_radio -r 0,           100s,            b5ba-79d3
-/examples/manetrouting/hna/,         -f omnetpp.ini -c multi_radio -r 0,            100s,            9a00-f2c8
-/examples/manetrouting/manetMultiradio/, -f 3_nodes.ini -c MultiRadio -r 0,             100s,            3cb8-1248
-/examples/manetrouting/net80211_aodv/, -f omnetpp.ini -c DYMOUM -r 0,                 100s,            300d-2c4f
-/examples/manetrouting/net80211_aodv/, -f omnetpp.ini -c DYMO -r 0,                   100s,            3d9c-860e
-# /examples/manetrouting/net80211_aodv/, -f omnetpp.ini -c AODVUU -r 0,                 100s,            9d02-6e8d  # unstable fingerprint
-/examples/manetrouting/net80211_aodv/, -f omnetpp.ini -c DSRUU -r 0,                  100s,            bf4b-3bb9
-/examples/manetrouting/net80211_aodv/, -f omnetpp.ini -c OLSR -r 0,                   5s,              780b-cb2e
-/examples/manetrouting/net80211_aodv/, -f omnetpp.ini -c DSDV_2 -r 0,                 5s,              a1a0-09f2
-/examples/manetrouting/net80211_aodv/, -f omnetpp.ini -c Batman -r 0,                 2s,              b48f-9c35
-/examples/manetrouting/net80211_control/, -f omnetpp.ini -c General -r 0,                10s,             78b6-e00f
-/examples/manetrouting/net80211_control/, -f omnetpp.ini -c DYMOUM -r 0,                 10s,             7039-361c
-/examples/manetrouting/net80211_control/, -f omnetpp.ini -c AODVUU -r 0,                 10s,             64f2-2e2b
-/examples/manetrouting/net80211_control/, -f omnetpp.ini -c DSRUU -r 0,                  10s,             3d53-103c
-/examples/manetrouting/net80211_control/, -f omnetpp.ini -c OLSR -r 0,                   10s,             78b6-e00f
-/examples/manetrouting/net80211_control/, -f omnetpp.ini -c DSDV_2 -r 0,                 3s,              507f-358a
-/examples/manetrouting/net80211_control/, -f omnetpp.ini -c DYMO -r 0,                   10s,             7039-361c
-/examples/manetrouting/net80211_control/, -f omnetpp.ini -c Batman -r 0,                 10s,             7d18-8e58
->>>>>>> d9b53d91
+/examples/manetrouting/net80211_control/, -f omnetpp.ini -c Batman -r 0,                 10s,             02f1-3124